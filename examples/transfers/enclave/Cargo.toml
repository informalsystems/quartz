--- conflicted
+++ resolved
@@ -64,20 +64,13 @@
 transfers-contract = { path = "../contracts", default-features = false }
 
 # quartz
-<<<<<<< HEAD
 # TODO: Until the repo is public, let's use the relative path
 # quartz-common = { git = "ssh://git@github.com/informalsystems/cycles-quartz.git", features=["full"] }
 # wasmd-client = { git = "ssh://git@github.com/informalsystems/cycles-quartz.git" }
 # tm-prover = { git = "ssh://git@github.com/informalsystems/cycles-quartz.git" }
+cw-client = { path = "../../../crates/utils/cw-client", default-features = false }
 quartz-common = { path = "../../../crates/common", features = ["full"] }
-wasmd-client = { path = "../../../crates/utils/wasmd-client" }
-tm-prover = { path = "../../../crates/utils/tm-prover", default-features = false }
-=======
-quartz-common = { git = "ssh://git@github.com/informalsystems/cycles-quartz.git", features=["full"] }
-cw-client = { git = "ssh://git@github.com/informalsystems/cycles-quartz.git" }
-quartz-tm-prover = { git = "ssh://git@github.com/informalsystems/cycles-quartz.git" }
-
->>>>>>> e5004076
+quartz-tm-prover = { path = "../../../crates/utils/tm-prover", default-features = false }
 
 [dev-dependencies]
 cw-multi-test = "2.1.0"
