--- conflicted
+++ resolved
@@ -9,11 +9,7 @@
     AttestedMsg, ExecuteMsg,
 };
 use quartz_common::{
-<<<<<<< HEAD
-    contract::msg::execute::attested::{RawAttested, RawAttestedNoop},
-=======
-    contract::msg::execute::attested::{RawAttested, RawMsgSansHandler},
->>>>>>> 8e52dde4
+    contract::msg::execute::attested::{RawAttested, RawNoop},
     enclave::{
         attestor::Attestor,
         server::{WebSocketHandler, WsListenerConfig},
@@ -191,11 +187,7 @@
     // Build on-chain response
     // TODO add non-mock support
     let pong_msg = ExecuteMsg::Pong(AttestedMsg {
-<<<<<<< HEAD
-        msg: RawAttestedNoop(attested.msg),
-=======
-        msg: RawMsgSansHandler(attested.msg),
->>>>>>> 8e52dde4
+        msg: RawNoop(attested.msg),
         attestation: attested.attestation,
     });
 
