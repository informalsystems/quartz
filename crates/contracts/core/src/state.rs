use core::time::Duration;

use cosmwasm_schema::cw_serde;
use cosmwasm_std::{HexBinary, StdError, Uint64};
use cw_storage_plus::Item;
use k256::ecdsa::VerifyingKey;

pub type MrEnclave = [u8; 32];
pub type Nonce = [u8; 32];
pub type UserData = [u8; 64];
pub type Hash = [u8; 32];
pub type Height = u64;
pub type TrustThreshold = (u64, u64);

pub const CONFIG_KEY: &str = "quartz_config";
pub const SESSION_KEY: &str = "quartz_session";
pub const EPOCH_COUNTER_KEY: &str = "epoch_counter";
pub const CONFIG: Item<RawConfig> = Item::new(CONFIG_KEY);
pub const SESSION: Item<Session> = Item::new(SESSION_KEY);
pub const EPOCH_COUNTER: Item<Uint64> = Item::new(EPOCH_COUNTER_KEY);

#[derive(Clone, Debug, PartialEq)]
pub struct Config {
    mr_enclave: MrEnclave,
    epoch_duration: Duration,
    light_client_opts: LightClientOpts,
    tcbinfo_contract: Option<String>,
    dcap_verifier_contract: Option<String>,
}

impl Config {
    pub fn new(
        mr_enclave: MrEnclave,
        epoch_duration: Duration,
        light_client_opts: LightClientOpts,
        tcbinfo_contract: Option<String>,
        dcap_verifier_contract: Option<String>,
    ) -> Self {
        Self {
            mr_enclave,
            epoch_duration,
            light_client_opts,
            tcbinfo_contract,
            dcap_verifier_contract,
        }
    }

    pub fn light_client_opts(&self) -> &LightClientOpts {
        &self.light_client_opts
    }

    pub fn mr_enclave(&self) -> MrEnclave {
        self.mr_enclave
    }

    pub fn tcbinfo_contract(&self) -> Option<&str> {
        self.tcbinfo_contract.as_deref()
    }
}

#[cw_serde]
pub struct RawConfig {
    mr_enclave: HexBinary,
    epoch_duration: Duration,
    light_client_opts: RawLightClientOpts,
    tcbinfo_contract: Option<String>,
    dcap_verifier_contract: Option<String>,
}

impl RawConfig {
    pub fn mr_enclave(&self) -> &[u8] {
        self.mr_enclave.as_slice()
    }
    pub fn tcbinfo_contract(&self) -> Option<&str> {
        self.tcbinfo_contract.as_deref()
    }

    pub fn dcap_verifier_contract(&self) -> Option<&str> {
        self.dcap_verifier_contract.as_deref()
    }
}

impl TryFrom<RawConfig> for Config {
    type Error = StdError;

    fn try_from(value: RawConfig) -> Result<Self, Self::Error> {
        Ok(Self {
            mr_enclave: value.mr_enclave.to_array()?,
            epoch_duration: value.epoch_duration,
            light_client_opts: value
                .light_client_opts
                .try_into()
                .map_err(|e| StdError::parse_err("light_client_opts", e))?,
            tcbinfo_contract: value.tcbinfo_contract,
            dcap_verifier_contract: value.dcap_verifier_contract,
        })
    }
}

impl From<Config> for RawConfig {
    fn from(value: Config) -> Self {
        Self {
            mr_enclave: value.mr_enclave.into(),
            epoch_duration: value.epoch_duration,
            light_client_opts: value.light_client_opts.into(),
            tcbinfo_contract: value.tcbinfo_contract,
            dcap_verifier_contract: value.dcap_verifier_contract,
        }
    }
}

#[derive(Clone, Debug, PartialEq)]
pub struct LightClientOpts {
    chain_id: String,
    trusted_height: Height,
    trusted_hash: Hash,
    trust_threshold: TrustThreshold,
    trusting_period: u64,
    max_clock_drift: u64,
    max_block_lag: u64,
}

impl LightClientOpts {
    #[allow(clippy::too_many_arguments)]
    pub fn new(
        chain_id: String,
        trusted_height: Height,
        trusted_hash: Hash,
        trust_threshold: TrustThreshold,
        trusting_period: u64,
        max_clock_drift: u64,
        max_block_lag: u64,
    ) -> Result<Self, StdError> {
        let (numerator, denominator) = (trust_threshold.0, trust_threshold.1);
        if numerator > denominator {
            return Err(StdError::generic_err("trust_threshold_too_large"));
        }
        if denominator == 0 {
            return Err(StdError::generic_err("undefined_trust_threshold"));
        }
        if 3 * numerator < denominator {
            return Err(StdError::generic_err("trust_threshold_too_small"));
        }

        let _trusted_height: i64 = trusted_height
            .try_into()
            .map_err(|_| StdError::generic_err("trusted_height too large"))?;

        Ok(Self {
            chain_id,
            trusted_height,
            trusted_hash,
            trust_threshold,
            trusting_period,
            max_clock_drift,
            max_block_lag,
        })
    }

    pub fn chain_id(&self) -> &String {
        &self.chain_id
    }

    pub fn trusted_height(&self) -> Height {
        self.trusted_height
    }

    pub fn trusted_hash(&self) -> &Hash {
        &self.trusted_hash
    }

    pub fn trust_threshold(&self) -> &TrustThreshold {
        &self.trust_threshold
    }

    pub fn trusting_period(&self) -> u64 {
        self.trusting_period
    }

    pub fn max_clock_drift(&self) -> u64 {
        self.max_clock_drift
    }

    pub fn max_block_lag(&self) -> u64 {
        self.max_block_lag
    }
}

#[cw_serde]
pub struct RawLightClientOpts {
    chain_id: String,
    trusted_height: u64,
    trusted_hash: HexBinary,
    trust_threshold: (u64, u64),
    trusting_period: u64,
    max_clock_drift: u64,
    max_block_lag: u64,
}

impl TryFrom<RawLightClientOpts> for LightClientOpts {
    type Error = StdError;

    fn try_from(value: RawLightClientOpts) -> Result<Self, Self::Error> {
        Self::new(
            value.chain_id,
            value.trusted_height,
            value.trusted_hash.to_array()?,
            (value.trust_threshold.0, value.trust_threshold.1),
            value.trusting_period,
            value.max_clock_drift,
            value.max_block_lag,
        )
    }
}

impl From<LightClientOpts> for RawLightClientOpts {
    fn from(value: LightClientOpts) -> Self {
        Self {
            chain_id: value.chain_id,
            trusted_height: value.trusted_height,
            trusted_hash: Vec::<u8>::from(value.trusted_hash).into(),
            trust_threshold: (value.trust_threshold.0, value.trust_threshold.1),
            trusting_period: value.trusting_period,
            max_clock_drift: value.max_clock_drift,
            max_block_lag: value.max_block_lag,
        }
    }
}

#[cw_serde]
pub struct Session {
    nonce: HexBinary,
    pub_key: Option<HexBinary>,
}

impl Session {
    pub fn create(nonce: Nonce) -> Self {
        Self {
            nonce: nonce.into(),
            pub_key: None,
        }
    }

    pub fn with_pub_key(mut self, nonce: Nonce, pub_key: VerifyingKey) -> Option<Self> {
        if self.nonce == nonce && self.pub_key.is_none() {
            self.pub_key = Some(pub_key.to_sec1_bytes().into_vec().into());
            Some(self)
        } else {
            None
        }
    }

    pub fn nonce(&self) -> Nonce {
        self.nonce.to_array().expect("correct by construction")
    }
<<<<<<< HEAD
}

pub const SEQUENCE_NUM_KEY: &str = "quartz_seq_num";
pub const CONFIG: Item<RawConfig> = Item::new("quartz_config");
pub const SESSION: Item<Session> = Item::new("quartz_session");
pub const EPOCH_COUNTER: Item<Uint64> = Item::new("epoch_counter");
pub const SEQUENCE_NUM: Item<Uint64> = Item::new(SEQUENCE_NUM_KEY);
=======
}
>>>>>>> d12343a5
<|MERGE_RESOLUTION|>--- conflicted
+++ resolved
@@ -15,9 +15,11 @@
 pub const CONFIG_KEY: &str = "quartz_config";
 pub const SESSION_KEY: &str = "quartz_session";
 pub const EPOCH_COUNTER_KEY: &str = "epoch_counter";
+pub const SEQUENCE_NUM_KEY: &str = "quartz_seq_num";
 pub const CONFIG: Item<RawConfig> = Item::new(CONFIG_KEY);
 pub const SESSION: Item<Session> = Item::new(SESSION_KEY);
 pub const EPOCH_COUNTER: Item<Uint64> = Item::new(EPOCH_COUNTER_KEY);
+pub const SEQUENCE_NUM: Item<Uint64> = Item::new(SEQUENCE_NUM_KEY);
 
 #[derive(Clone, Debug, PartialEq)]
 pub struct Config {
@@ -253,14 +255,4 @@
     pub fn nonce(&self) -> Nonce {
         self.nonce.to_array().expect("correct by construction")
     }
-<<<<<<< HEAD
-}
-
-pub const SEQUENCE_NUM_KEY: &str = "quartz_seq_num";
-pub const CONFIG: Item<RawConfig> = Item::new("quartz_config");
-pub const SESSION: Item<Session> = Item::new("quartz_session");
-pub const EPOCH_COUNTER: Item<Uint64> = Item::new("epoch_counter");
-pub const SEQUENCE_NUM: Item<Uint64> = Item::new(SEQUENCE_NUM_KEY);
-=======
-}
->>>>>>> d12343a5
+}