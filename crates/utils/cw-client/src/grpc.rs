use std::error::Error;

use anyhow::anyhow;
use cosmos_sdk_proto::{
    cosmos::{
        auth::v1beta1::{
            query_client::QueryClient as AuthQueryClient, BaseAccount as RawBaseAccount,
            QueryAccountRequest,
        },
        tx::v1beta1::{
            service_client::ServiceClient, BroadcastMode, BroadcastTxRequest, BroadcastTxResponse,
        },
    },
    cosmwasm::wasm::v1::{
        query_client::QueryClient as WasmdQueryClient, QueryRawContractStateRequest,
        QuerySmartContractStateRequest,
    },
    traits::Message,
    Any,
};
use cosmrs::{
    auth::BaseAccount,
    cosmwasm::MsgExecuteContract,
    crypto::{secp256k1::SigningKey, PublicKey},
    tendermint::chain::Id as TmChainId,
    tx,
    tx::{Fee, Msg, SignDoc, SignerInfo},
    AccountId, Coin,
};
use reqwest::Url;
use serde::de::DeserializeOwned;

use crate::CwClient;

pub struct GrpcClient {
    sk: SigningKey,
    url: Url,
}

impl GrpcClient {
    pub fn new(sk: SigningKey, url: Url) -> Self {
        Self { sk, url }
    }
}

#[async_trait::async_trait]
impl CwClient for GrpcClient {
    type Address = AccountId;
    type Query = serde_json::Value;
    type RawQuery = String;
    type ChainId = TmChainId;
    type Error = anyhow::Error;

    async fn query_smart<R: DeserializeOwned + Send>(
        &self,
        contract: &Self::Address,
        query: Self::Query,
    ) -> Result<R, Self::Error> {
        let mut client = WasmdQueryClient::connect(self.url.to_string()).await?;

        let raw_query_request = QuerySmartContractStateRequest {
            address: contract.to_string(),
            query_data: query.to_string().into_bytes(),
        };

        let raw_query_response = client.smart_contract_state(raw_query_request).await?;

        let raw_value = raw_query_response.into_inner().data;
        serde_json::from_slice(&raw_value)
            .map_err(|e| anyhow!("failed to deserialize JSON reponse: {}", e))
    }

    async fn query_raw<R: DeserializeOwned + Default>(
        &self,
        contract: &Self::Address,
        query: Self::RawQuery,
    ) -> Result<R, Self::Error> {
        let mut client = WasmdQueryClient::connect(self.url.to_string()).await?;

        let raw_query_request = QueryRawContractStateRequest {
            address: contract.to_string(),
            query_data: query.to_string().into_bytes(),
        };

        let raw_query_response = client.raw_contract_state(raw_query_request).await?;

        let raw_value = raw_query_response.into_inner().data;
        serde_json::from_slice(&raw_value)
            .map_err(|e| anyhow!("failed to deserialize JSON reponse: {}", e))
    }

    fn query_tx<R: DeserializeOwned + Default>(&self, _txhash: &str) -> Result<R, Self::Error> {
        unimplemented!()
    }

    async fn tx_execute<M: ToString + Send>(
        &self,
        contract: &Self::Address,
        chain_id: &TmChainId,
        gas: u64,
        _sender: &str,
        msg: M,
        _pay_amount: &str,
    ) -> Result<String, Self::Error> {
        let tm_pubkey = self.sk.public_key();
        let sender = tm_pubkey
            .account_id("neutron")
            .map_err(|e| anyhow!("failed to create AccountId from pubkey: {}", e))?;

        let msgs = vec![MsgExecuteContract {
            sender: sender.clone(),
            contract: contract.clone(),
            msg: msg.to_string().into_bytes(),
            funds: vec![],
        }
        .to_any()
        .unwrap()];

        let account = account_info(self.url.to_string(), sender.to_string())
            .await
            .map_err(|e| anyhow!("error querying account info: {}", e))?;
        let amount = Coin {
            amount: 11000u128,
            denom: "untrn".parse().expect("hardcoded denom"),
        };
        let tx_bytes = tx_bytes(
            &self.sk,
            amount,
            gas,
            tm_pubkey,
            msgs,
            account.sequence,
            account.account_number,
            chain_id,
        )
        .map_err(|e| anyhow!("failed to create msg/tx: {}", e))?;

        let response = send_tx(self.url.to_string(), tx_bytes)
            .await
            .map_err(|e| anyhow!("failed to send tx: {}", e))?;
        println!("{response:?}");
        Ok(response
            .tx_response
            .map(|tx_response| tx_response.txhash)
            .unwrap_or_default())
    }

    fn deploy<M: ToString>(
        &self,
        _chain_id: &TmChainId,
        _sender: &str,
        _wasm_path: M,
    ) -> Result<String, Self::Error> {
        unimplemented!()
    }

    fn init<M: ToString>(
        &self,
        _chain_id: &TmChainId,
        _sender: &str,
        _code_id: u64,
        _init_msg: M,
        _label: &str,
    ) -> Result<String, Self::Error> {
        unimplemented!()
    }

    fn trusted_height_hash(&self) -> Result<(u64, String), Self::Error> {
        unimplemented!()
    }
}

pub async fn account_info(
    node: impl ToString,
    address: impl ToString,
) -> Result<BaseAccount, Box<dyn Error>> {
    let mut client = AuthQueryClient::connect(node.to_string()).await?;
    let request = tonic::Request::new(QueryAccountRequest {
        address: address.to_string(),
    });
    let response = client.account(request).await?;
    let response = RawBaseAccount::decode(response.into_inner().account.unwrap().value.as_slice())?;
    let account = BaseAccount::try_from(response)?;
    Ok(account)
}

#[allow(clippy::too_many_arguments)]
pub fn tx_bytes(
    secret: &SigningKey,
    amount: Coin,
    gas: u64,
    tm_pubkey: PublicKey,
    msgs: Vec<Any>,
    sequence_number: u64,
    account_number: u64,
    chain_id: &TmChainId,
) -> Result<Vec<u8>, Box<dyn Error>> {
    let tx_body = tx::Body::new(msgs, "", 0u16);
    let signer_info = SignerInfo::single_direct(Some(tm_pubkey), sequence_number);
    let auth_info = signer_info.auth_info(Fee::from_amount_and_gas(amount, gas));
    let sign_doc = SignDoc::new(&tx_body, &auth_info, chain_id, account_number)?;
    let tx_signed = sign_doc.sign(secret)?;
    Ok(tx_signed.to_bytes()?)
}

pub async fn send_tx(
    node: impl ToString,
    tx_bytes: Vec<u8>,
) -> Result<BroadcastTxResponse, Box<dyn Error>> {
    let mut client = ServiceClient::connect(node.to_string()).await?;
    let request = tonic::Request::new(BroadcastTxRequest {
        tx_bytes,
        mode: BroadcastMode::Sync.into(),
    });
    let tx_response = client.broadcast_tx(request).await?;
    Ok(tx_response.into_inner())
<<<<<<< HEAD
=======
}

#[cfg(test)]
mod tests {
    use std::error::Error;

    use serde_json::json;
    use transfers_contract::msg::{execute::Request, QueryMsg::GetRequests};

    use crate::{grpc::GrpcClient, CwClient};

    #[tokio::test]
    #[ignore]
    async fn test_query() -> Result<(), Box<dyn Error>> {
        let sk = hex::decode("ffc4d3c9119e9e8263de08c0f6e2368ac5c2dacecfeb393f6813da7d178873d2")
            .unwrap()
            .as_slice()
            .try_into()
            .unwrap();
        let url = "https://grpc-falcron.pion-1.ntrn.tech:80".parse().unwrap();
        let contract = "neutron15ruzx9wvrupt9cffzsp6868uad2svhfym2nsgxm2skpeqr3qrd4q4uwk83"
            .parse()
            .unwrap();

        let cw_client = GrpcClient::new(sk, url);
        let resp: Vec<Request> = cw_client
            .query_smart(&contract, json!(GetRequests {}))
            .await?;
        println!("{resp:?}");

        Ok(())
    }

    #[tokio::test]
    #[ignore]
    async fn test_execute() -> Result<(), Box<dyn Error>> {
        let sk = hex::decode("ffc4d3c9119e9e8263de08c0f6e2368ac5c2dacecfeb393f6813da7d178873d2")
            .unwrap()
            .as_slice()
            .try_into()
            .unwrap();
        let url = "https://grpc-falcron.pion-1.ntrn.tech:80".parse().unwrap();
        let contract = "neutron15ruzx9wvrupt9cffzsp6868uad2svhfym2nsgxm2skpeqr3qrd4q4uwk83"
            .parse()
            .unwrap();
        let chain_id = "pion-1".parse().unwrap();

        let cw_client = GrpcClient::new(sk, url);
        let tx_hash = cw_client
            .tx_execute(
                &contract,
                &chain_id,
                2000000,
                "/* unused since we're getting the account from the sk */",
                json!([]),
                "0untrn",
            )
            .await?;
        println!("{}", tx_hash);

        Ok(())
    }
>>>>>>> d12343a5
}<|MERGE_RESOLUTION|>--- conflicted
+++ resolved
@@ -214,8 +214,6 @@
     });
     let tx_response = client.broadcast_tx(request).await?;
     Ok(tx_response.into_inner())
-<<<<<<< HEAD
-=======
 }
 
 #[cfg(test)]
@@ -278,5 +276,4 @@
 
         Ok(())
     }
->>>>>>> d12343a5
 }