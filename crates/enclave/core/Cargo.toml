[package]
name = "quartz-enclave-core"
version.workspace = true
authors.workspace = true
edition.workspace = true
rust-version.workspace = true
license.workspace = true
repository.workspace = true
homepage.workspace = true
categories = ["cryptography::cryptocurrencies", "hardware-support", "wasm"]
keywords = ["cosmos", "cosmwasm", "cycles", "quartz", "sgx"]
readme = "README.md"
description = """
A Rust framework for building Intel SGX enclaves managed by a CosmWasm contract.
"""

[features]
mock-sgx = ["quartz-contract-core/mock-sgx"]

[dependencies]
# external
anyhow.workspace = true
async-trait.workspace = true
displaydoc.workspace = true
futures-util.workspace = true
hex.workspace = true
k256 = { workspace = true, features = ["pem", "serde"] }
log.workspace = true
rand.workspace = true
reqwest = { workspace = true, features = ["blocking"] }
serde.workspace = true
serde_json.workspace = true
serde_with.workspace = true
tonic.workspace = true
<<<<<<< HEAD
tokio = { workspace = true, features = ["fs"] }
=======
tonic-health.workspace = true
tokio.workspace = true
>>>>>>> d790d890
urlencoding.workspace = true

# mobilecoin
mc-sgx-dcap-sys-types.workspace = true

# cosmos
cosmrs.workspace = true
tendermint.workspace = true
tendermint-light-client.workspace = true
tendermint-rpc = { workspace = true, features = ["websocket-client", "http-client"] }

# quartz
cw-client.workspace = true
quartz-cw-proof.workspace = true
quartz-contract-core.workspace = true
quartz-proto.workspace = true
quartz-tm-prover.workspace = true
quartz-tee-ra.workspace = true
quartz-tm-stateless-verifier.workspace = true<|MERGE_RESOLUTION|>--- conflicted
+++ resolved
@@ -31,13 +31,9 @@
 serde.workspace = true
 serde_json.workspace = true
 serde_with.workspace = true
+tokio = { workspace = true, features = ["fs"] }
 tonic.workspace = true
-<<<<<<< HEAD
-tokio = { workspace = true, features = ["fs"] }
-=======
 tonic-health.workspace = true
-tokio.workspace = true
->>>>>>> d790d890
 urlencoding.workspace = true
 
 # mobilecoin
