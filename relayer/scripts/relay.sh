--- conflicted
+++ resolved
@@ -27,11 +27,7 @@
 rm -f "$QUOTE_FILE" "$REPORT_FILE" "$REPORT_SIG_FILE"
 
 # query the gRPC quartz enclave service
-<<<<<<< HEAD
-ATTESTED_MSG=$(grpcurl -plaintext -import-path "$DIR_PROTO" -proto quartz.proto -d "$REQUEST_MSG" '127.0.0.1:11091' quartz.Core/"$REQUEST" | jq -c '.message | fromjson')
-=======
 ATTESTED_MSG=$(grpcurl -plaintext -import-path "$DIR_PROTO" -proto quartz.proto -d "$REQUEST_MSG" "127.0.0.1:$QUARTZ_PORT" quartz.Core/"$REQUEST" | jq -c '.message | fromjson')
->>>>>>> 83441e50
 
 # parse out the quote and the message
 QUOTE=$(echo "$ATTESTED_MSG" | jq -c '.quote')
