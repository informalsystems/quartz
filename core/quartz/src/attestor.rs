use std::{
    error::Error,
    fs::{read, File},
    io::{Error as IoError, ErrorKind, Write},
};

use mc_sgx_dcap_sys_types::sgx_ql_qve_collateral_t;
use quartz_cw::{
    msg::{
        execute::attested::{
<<<<<<< HEAD
            Attestation, DcapAttestation, HasUserData, MockAttestation, RawDcapAttestation,
            RawMockAttestation,
=======
            Attestation, DcapAttestation, EpidAttestation, HasUserData, MockAttestation,
            RawDcapAttestation, RawEpidAttestation, RawMockAttestation,
>>>>>>> d536f128
        },
        HasDomainType,
    },
    state::{MrEnclave, UserData},
};
use quartz_tee_ra::intel_sgx::dcap::{Collateral, Quote3Error};
use reqwest::blocking::Client;
use serde::Serialize;
<<<<<<< HEAD

use crate::types::Fmspc;
=======

use crate::types::Fmspc;

#[cfg(not(feature = "mock-sgx"))]
pub type DefaultAttestor = DcapAttestor;

#[cfg(feature = "mock-sgx")]
pub type DefaultAttestor = MockAttestor;
>>>>>>> d536f128

/// The trait defines the interface for generating attestations from within an enclave.
pub trait Attestor: Send + Sync + 'static {
    type Error: ToString;
    type Attestation: Attestation;
    type RawAttestation: HasDomainType<DomainType = Self::Attestation> + Serialize;

    fn quote(&self, user_data: impl HasUserData) -> Result<Vec<u8>, Self::Error>;

    fn mr_enclave(&self) -> Result<MrEnclave, Self::Error>;
<<<<<<< HEAD

    fn attestation(&self, user_data: impl HasUserData) -> Result<Self::Attestation, Self::Error>;
=======

    fn attestation(&self, user_data: impl HasUserData) -> Result<Self::Attestation, Self::Error>;
}

/// An `Attestor` for generating EPID attestations for Gramine based enclaves.
#[derive(Clone, PartialEq, Debug, Default)]
pub struct EpidAttestor;

impl Attestor for EpidAttestor {
    type Error = IoError;
    type Attestation = EpidAttestation;
    type RawAttestation = RawEpidAttestation;

    fn quote(&self, user_data: impl HasUserData) -> Result<Vec<u8>, Self::Error> {
        let user_data = user_data.user_data();
        let mut user_report_data = File::create("/dev/attestation/user_report_data")?;
        user_report_data.write_all(user_data.as_slice())?;
        user_report_data.flush()?;
        read("/dev/attestation/quote")
    }

    fn mr_enclave(&self) -> Result<MrEnclave, Self::Error> {
        let quote = self.quote(NullUserData)?;
        Ok(quote[112..(112 + 32)]
            .try_into()
            .expect("hardcoded array size"))
    }

    fn attestation(&self, _user_data: impl HasUserData) -> Result<Self::Attestation, Self::Error> {
        unimplemented!()
    }
>>>>>>> d536f128
}

/// An `Attestor` for generating DCAP attestations for Gramine based enclaves.
#[derive(Clone, PartialEq, Debug)]
pub struct DcapAttestor {
    pub fmspc: Fmspc,
}

impl Attestor for DcapAttestor {
    type Error = IoError;
    type Attestation = DcapAttestation;
    type RawAttestation = RawDcapAttestation;

    fn quote(&self, user_data: impl HasUserData) -> Result<Vec<u8>, Self::Error> {
        let user_data = user_data.user_data();
        let mut user_report_data = File::create("/dev/attestation/user_report_data")?;
        user_report_data.write_all(user_data.as_slice())?;
        user_report_data.flush()?;
        read("/dev/attestation/quote")
    }

    fn mr_enclave(&self) -> Result<MrEnclave, Self::Error> {
        let quote = self.quote(NullUserData)?;
        Ok(quote[112..(112 + 32)]
            .try_into()
            .expect("hardcoded array size"))
    }

    fn attestation(&self, user_data: impl HasUserData) -> Result<Self::Attestation, Self::Error> {
<<<<<<< HEAD
        fn pccs_query_pck() -> Result<(Vec<u8>, Vec<u8>), Box<dyn Error>> {
            let url = "https://127.0.0.1:11089/sgx/certification/v4/pckcrl?ca=processor";
=======
        fn pccs_query_pck() -> Result<(Vec<u8>, String), Box<dyn Error>> {
            let url = "https://127.0.0.1:8081/sgx/certification/v4/pckcrl?ca=processor";
>>>>>>> d536f128

            let client = Client::builder()
                .danger_accept_invalid_certs(true) // FIXME(hu55a1n1): required?
                .build()?;
            let response = client.get(url).send()?;

            // Parse relevant headers
            let pck_crl_issuer_chain = response
                .headers()
                .get("SGX-PCK-CRL-Issuer-Chain")
                .ok_or("Missing PCK-Issuer-Chain header")?
<<<<<<< HEAD
                .as_bytes()
                .to_vec();

            let pck_crl = response.bytes()?;

            Ok((pck_crl.to_vec(), pck_crl_issuer_chain.to_vec()))
=======
                .to_str()?
                .to_string();

            let pck_crl = response.bytes()?;

            Ok((pck_crl.to_vec(), pck_crl_issuer_chain))
>>>>>>> d536f128
        }

        fn collateral(
            tcb_info: &str,
<<<<<<< HEAD
            mut pck_crl: Vec<u8>,
            mut pck_crl_issuer_chain: Vec<u8>,
=======
            pck_crl: Vec<u8>,
            pck_crl_issuer_chain: String,
>>>>>>> d536f128
        ) -> Collateral {
            let mut sgx_collateral = sgx_ql_qve_collateral_t::default();

            // SAFETY: Version is a union which is inherently unsafe
            #[allow(unsafe_code)]
            let version = unsafe { sgx_collateral.__bindgen_anon_1.__bindgen_anon_1.as_mut() };
            version.major_version = 3;
            version.minor_version = 1;

            let mut root_crl =
                include_bytes!("../../../cosmwasm/packages/quartz-tee-ra/data/root_crl.der")
                    .to_vec();
            root_crl.push(0);
            sgx_collateral.root_ca_crl = root_crl.as_ptr() as _;
            sgx_collateral.root_ca_crl_size = root_crl.len() as u32;

<<<<<<< HEAD
=======
            let mut pck_crl = hex::decode(pck_crl).unwrap();
>>>>>>> d536f128
            pck_crl.push(0);
            sgx_collateral.pck_crl = pck_crl.as_ptr() as _;
            sgx_collateral.pck_crl_size = pck_crl.len() as u32;

<<<<<<< HEAD
            pck_crl_issuer_chain.push(0);
=======
            let pck_crl_issuer_chain = urlencoding::decode(&pck_crl_issuer_chain).unwrap();
            // pck_crl_issuer_chain.push(0);
>>>>>>> d536f128
            sgx_collateral.pck_crl_issuer_chain = pck_crl_issuer_chain.as_ptr() as _;
            sgx_collateral.pck_crl_issuer_chain_size = pck_crl_issuer_chain.len() as u32;

            let root_cert =
                include_str!("../../../cosmwasm/packages/quartz-tee-ra/data/root_ca.pem");
            let tcb_cert =
                include_str!("../../../cosmwasm/packages/quartz-tee-ra/data/tcb_signer.pem");
            let mut tcb_chain = [tcb_cert, root_cert].join("\n").as_bytes().to_vec();
            tcb_chain.push(0);
            sgx_collateral.tcb_info_issuer_chain = tcb_chain.as_ptr() as _;
            sgx_collateral.tcb_info_issuer_chain_size = tcb_chain.len() as u32;

            sgx_collateral.tcb_info = tcb_info.as_ptr() as _;
            sgx_collateral.tcb_info_size = tcb_info.len() as u32;

            // For live data the QE identity uses the same chain as the TCB info
            sgx_collateral.qe_identity_issuer_chain = tcb_chain.as_ptr() as _;
            sgx_collateral.qe_identity_issuer_chain_size = tcb_chain.len() as u32;

            const QE_IDENTITY_JSON: &str =
                include_str!("../../../cosmwasm/packages/quartz-tee-ra/data/qe_identity.json");
            sgx_collateral.qe_identity = QE_IDENTITY_JSON.as_ptr() as _;
            sgx_collateral.qe_identity_size = QE_IDENTITY_JSON.len() as u32;

            Collateral::try_from(&sgx_collateral).expect("Failed to parse collateral")
        }

        let quote = self.quote(user_data)?;

        let collateral = {
            let (pck_crl, pck_crl_issuer_chain) =
                pccs_query_pck().map_err(|e| IoError::new(ErrorKind::Other, e.to_string()))?;
            collateral(&self.fmspc.to_string(), pck_crl, pck_crl_issuer_chain)
        };

        Ok(DcapAttestation::new(
            quote
                .try_into()
                .map_err(|e: Quote3Error| IoError::other(e.to_string()))?,
            collateral,
        ))
    }
}

/// A mock `Attestor` that creates a quote consisting of just the user report data. (only meant for
/// testing purposes)
#[derive(Clone, PartialEq, Debug, Default)]
pub struct MockAttestor;

impl Attestor for MockAttestor {
    type Error = String;
    type Attestation = MockAttestation;
    type RawAttestation = RawMockAttestation;

    fn quote(&self, user_data: impl HasUserData) -> Result<Vec<u8>, Self::Error> {
        let user_data = user_data.user_data();
        Ok(user_data.to_vec())
    }

    fn mr_enclave(&self) -> Result<MrEnclave, Self::Error> {
        Ok(Default::default())
    }

    fn attestation(&self, user_data: impl HasUserData) -> Result<Self::Attestation, Self::Error> {
        Ok(MockAttestation(user_data.user_data()))
    }
}

struct NullUserData;

impl HasUserData for NullUserData {
    fn user_data(&self) -> UserData {
        [0u8; 64]
    }
}<|MERGE_RESOLUTION|>--- conflicted
+++ resolved
@@ -8,13 +8,8 @@
 use quartz_cw::{
     msg::{
         execute::attested::{
-<<<<<<< HEAD
             Attestation, DcapAttestation, HasUserData, MockAttestation, RawDcapAttestation,
             RawMockAttestation,
-=======
-            Attestation, DcapAttestation, EpidAttestation, HasUserData, MockAttestation,
-            RawDcapAttestation, RawEpidAttestation, RawMockAttestation,
->>>>>>> d536f128
         },
         HasDomainType,
     },
@@ -23,10 +18,6 @@
 use quartz_tee_ra::intel_sgx::dcap::{Collateral, Quote3Error};
 use reqwest::blocking::Client;
 use serde::Serialize;
-<<<<<<< HEAD
-
-use crate::types::Fmspc;
-=======
 
 use crate::types::Fmspc;
 
@@ -35,7 +26,6 @@
 
 #[cfg(feature = "mock-sgx")]
 pub type DefaultAttestor = MockAttestor;
->>>>>>> d536f128
 
 /// The trait defines the interface for generating attestations from within an enclave.
 pub trait Attestor: Send + Sync + 'static {
@@ -46,42 +36,8 @@
     fn quote(&self, user_data: impl HasUserData) -> Result<Vec<u8>, Self::Error>;
 
     fn mr_enclave(&self) -> Result<MrEnclave, Self::Error>;
-<<<<<<< HEAD
 
     fn attestation(&self, user_data: impl HasUserData) -> Result<Self::Attestation, Self::Error>;
-=======
-
-    fn attestation(&self, user_data: impl HasUserData) -> Result<Self::Attestation, Self::Error>;
-}
-
-/// An `Attestor` for generating EPID attestations for Gramine based enclaves.
-#[derive(Clone, PartialEq, Debug, Default)]
-pub struct EpidAttestor;
-
-impl Attestor for EpidAttestor {
-    type Error = IoError;
-    type Attestation = EpidAttestation;
-    type RawAttestation = RawEpidAttestation;
-
-    fn quote(&self, user_data: impl HasUserData) -> Result<Vec<u8>, Self::Error> {
-        let user_data = user_data.user_data();
-        let mut user_report_data = File::create("/dev/attestation/user_report_data")?;
-        user_report_data.write_all(user_data.as_slice())?;
-        user_report_data.flush()?;
-        read("/dev/attestation/quote")
-    }
-
-    fn mr_enclave(&self) -> Result<MrEnclave, Self::Error> {
-        let quote = self.quote(NullUserData)?;
-        Ok(quote[112..(112 + 32)]
-            .try_into()
-            .expect("hardcoded array size"))
-    }
-
-    fn attestation(&self, _user_data: impl HasUserData) -> Result<Self::Attestation, Self::Error> {
-        unimplemented!()
-    }
->>>>>>> d536f128
 }
 
 /// An `Attestor` for generating DCAP attestations for Gramine based enclaves.
@@ -111,13 +67,8 @@
     }
 
     fn attestation(&self, user_data: impl HasUserData) -> Result<Self::Attestation, Self::Error> {
-<<<<<<< HEAD
-        fn pccs_query_pck() -> Result<(Vec<u8>, Vec<u8>), Box<dyn Error>> {
-            let url = "https://127.0.0.1:11089/sgx/certification/v4/pckcrl?ca=processor";
-=======
         fn pccs_query_pck() -> Result<(Vec<u8>, String), Box<dyn Error>> {
             let url = "https://127.0.0.1:8081/sgx/certification/v4/pckcrl?ca=processor";
->>>>>>> d536f128
 
             let client = Client::builder()
                 .danger_accept_invalid_certs(true) // FIXME(hu55a1n1): required?
@@ -129,32 +80,18 @@
                 .headers()
                 .get("SGX-PCK-CRL-Issuer-Chain")
                 .ok_or("Missing PCK-Issuer-Chain header")?
-<<<<<<< HEAD
-                .as_bytes()
-                .to_vec();
-
-            let pck_crl = response.bytes()?;
-
-            Ok((pck_crl.to_vec(), pck_crl_issuer_chain.to_vec()))
-=======
                 .to_str()?
                 .to_string();
 
             let pck_crl = response.bytes()?;
 
             Ok((pck_crl.to_vec(), pck_crl_issuer_chain))
->>>>>>> d536f128
         }
 
         fn collateral(
             tcb_info: &str,
-<<<<<<< HEAD
-            mut pck_crl: Vec<u8>,
-            mut pck_crl_issuer_chain: Vec<u8>,
-=======
             pck_crl: Vec<u8>,
             pck_crl_issuer_chain: String,
->>>>>>> d536f128
         ) -> Collateral {
             let mut sgx_collateral = sgx_ql_qve_collateral_t::default();
 
@@ -171,20 +108,13 @@
             sgx_collateral.root_ca_crl = root_crl.as_ptr() as _;
             sgx_collateral.root_ca_crl_size = root_crl.len() as u32;
 
-<<<<<<< HEAD
-=======
             let mut pck_crl = hex::decode(pck_crl).unwrap();
->>>>>>> d536f128
             pck_crl.push(0);
             sgx_collateral.pck_crl = pck_crl.as_ptr() as _;
             sgx_collateral.pck_crl_size = pck_crl.len() as u32;
 
-<<<<<<< HEAD
-            pck_crl_issuer_chain.push(0);
-=======
             let pck_crl_issuer_chain = urlencoding::decode(&pck_crl_issuer_chain).unwrap();
             // pck_crl_issuer_chain.push(0);
->>>>>>> d536f128
             sgx_collateral.pck_crl_issuer_chain = pck_crl_issuer_chain.as_ptr() as _;
             sgx_collateral.pck_crl_issuer_chain_size = pck_crl_issuer_chain.len() as u32;
 
