[package]
name = "tcbinfo"
version.workspace = true
authors.workspace = true
edition.workspace = true
rust-version.workspace = true
license.workspace = true
repository.workspace = true

# See more keys and their definitions at https://doc.rust-lang.org/cargo/reference/manifest.html

[lib]
crate-type = ["cdylib", "rlib"]

<<<<<<< HEAD
[profile.release]
opt-level = "z"
debug = false
rpath = false
lto = true
debug-assertions = false
codegen-units = 1
panic = 'abort'
incremental = false
overflow-checks = true

=======
>>>>>>> d536f128
[features]
# use library feature to disable all instantiate/execute/query exports
library = []

[package.metadata.scripts]
optimize = """docker run --rm -v "$(pwd)":/code \
  --mount type=volume,source="$(basename "$(pwd)")_cache",target=/target \
  --mount type=volume,source=registry_cache,target=/usr/local/cargo/registry \
  cosmwasm/optimizer:0.15.0
"""

[dependencies]
<<<<<<< HEAD
cosmwasm-schema = "2.0.1"
cosmwasm-std = { version = "2.0.1", features = [
  # "cosmwasm_1_3",
  # Enable this if you only deploy to chains that have CosmWasm 1.4 or higher
  "cosmwasm_1_4",
] }
cw-storage-plus = "2.0.0"
cw2 = "2.0.0"
getrandom = { version = "0.2.5", default-features = false, features = ["js"] }
schemars = "0.8.16"
serde = { version = "1.0.197", default-features = false, features = ["derive"] }
thiserror = { version = "1.0.58" }
x509-cert = { version = "0.2.5", default-features = false, features = ["pem"] }
x509-parser = {version = "0.16.0", default-features = false, features = ["verify"] }
der = { version = "0.7.9" }
quartz-tee-ra = { path = "../quartz-tee-ra" }
mc-attestation-verifier = {git = "https://github.com/informalsystems/attestation", default-features = false}
p256 = "0.13.2"
serde_json = { version = "1.0", default-features = false }
hashbrown = {version = "0.14.5", features = ["serde"]}
hex = {version = "0.4.3", default-features = false, features = ["serde"]}
=======
# external
der.workspace = true
hex.workspace = true
p256.workspace = true
schemars.workspace = true
serde.workspace = true
serde_json.workspace = true
thiserror.workspace = true
x509-cert.workspace = true

# mobilecoin
mc-attestation-verifier.workspace = true

# cosmos
cosmwasm-schema.workspace = true
cosmwasm-std.workspace = true
cw2.workspace = true
cw-storage-plus.workspace = true

# quartz
quartz-tee-ra.workspace = true
tcbinfo-msgs.workspace = true

# patch indirect deps
getrandom = { version = "0.2.15", features = ["js"] }
>>>>>>> d536f128


[dev-dependencies]
cw-multi-test = "2.0.0"<|MERGE_RESOLUTION|>--- conflicted
+++ resolved
@@ -12,20 +12,6 @@
 [lib]
 crate-type = ["cdylib", "rlib"]
 
-<<<<<<< HEAD
-[profile.release]
-opt-level = "z"
-debug = false
-rpath = false
-lto = true
-debug-assertions = false
-codegen-units = 1
-panic = 'abort'
-incremental = false
-overflow-checks = true
-
-=======
->>>>>>> d536f128
 [features]
 # use library feature to disable all instantiate/execute/query exports
 library = []
@@ -38,29 +24,6 @@
 """
 
 [dependencies]
-<<<<<<< HEAD
-cosmwasm-schema = "2.0.1"
-cosmwasm-std = { version = "2.0.1", features = [
-  # "cosmwasm_1_3",
-  # Enable this if you only deploy to chains that have CosmWasm 1.4 or higher
-  "cosmwasm_1_4",
-] }
-cw-storage-plus = "2.0.0"
-cw2 = "2.0.0"
-getrandom = { version = "0.2.5", default-features = false, features = ["js"] }
-schemars = "0.8.16"
-serde = { version = "1.0.197", default-features = false, features = ["derive"] }
-thiserror = { version = "1.0.58" }
-x509-cert = { version = "0.2.5", default-features = false, features = ["pem"] }
-x509-parser = {version = "0.16.0", default-features = false, features = ["verify"] }
-der = { version = "0.7.9" }
-quartz-tee-ra = { path = "../quartz-tee-ra" }
-mc-attestation-verifier = {git = "https://github.com/informalsystems/attestation", default-features = false}
-p256 = "0.13.2"
-serde_json = { version = "1.0", default-features = false }
-hashbrown = {version = "0.14.5", features = ["serde"]}
-hex = {version = "0.4.3", default-features = false, features = ["serde"]}
-=======
 # external
 der.workspace = true
 hex.workspace = true
@@ -86,8 +49,6 @@
 
 # patch indirect deps
 getrandom = { version = "0.2.15", features = ["js"] }
->>>>>>> d536f128
-
 
 [dev-dependencies]
 cw-multi-test = "2.0.0"