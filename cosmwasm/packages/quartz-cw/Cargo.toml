[package]
name = "quartz-cw"
version.workspace = true
authors.workspace = true
edition.workspace = true
rust-version.workspace = true
license.workspace = true
repository.workspace = true
keywords = ["blockchain", "cosmos", "cosmwasm", "cycles", "quartz"]
readme = "README.md"

[features]
default = []
mock-sgx = []
std = ["k256/std", "serde/std", "serde_json/std", "sha2/std", "cosmwasm-std/std"]
library = []

[dependencies]
# external
ciborium.workspace = true
hex.workspace = true
k256.workspace = true
serde.workspace = true
serde_json.workspace = true
serde_with.workspace = true
sha2.workspace = true
thiserror.workspace = true

# cosmos
cw-storage-plus.workspace = true
cosmwasm-schema.workspace = true
cosmwasm-std.workspace = true

# quartz
quartz-dcap-verifier-msgs.workspace = true
quartz-tee-ra.workspace = true
<<<<<<< HEAD
=======
tcbinfo-msgs.workspace = true
>>>>>>> d536f128

[dev-dependencies]
serde_json.workspace = true<|MERGE_RESOLUTION|>--- conflicted
+++ resolved
@@ -34,10 +34,7 @@
 # quartz
 quartz-dcap-verifier-msgs.workspace = true
 quartz-tee-ra.workspace = true
-<<<<<<< HEAD
-=======
 tcbinfo-msgs.workspace = true
->>>>>>> d536f128
 
 [dev-dependencies]
 serde_json.workspace = true