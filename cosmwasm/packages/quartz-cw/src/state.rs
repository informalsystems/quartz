--- conflicted
+++ resolved
@@ -18,10 +18,7 @@
     epoch_duration: Duration,
     light_client_opts: LightClientOpts,
     tcbinfo_contract: Option<String>,
-<<<<<<< HEAD
-=======
     dcap_verifier_contract: Option<String>,
->>>>>>> d536f128
 }
 
 impl Config {
@@ -30,10 +27,7 @@
         epoch_duration: Duration,
         light_client_opts: LightClientOpts,
         tcbinfo_contract: Option<String>,
-<<<<<<< HEAD
-=======
         dcap_verifier_contract: Option<String>,
->>>>>>> d536f128
     ) -> Self {
         Self {
             mr_enclave,
@@ -51,13 +45,10 @@
     pub fn mr_enclave(&self) -> MrEnclave {
         self.mr_enclave
     }
-<<<<<<< HEAD
 
     pub fn tcbinfo_contract(&self) -> Option<&str> {
         self.tcbinfo_contract.as_deref()
     }
-=======
->>>>>>> d536f128
 }
 
 #[cw_serde]
@@ -66,28 +57,19 @@
     epoch_duration: Duration,
     light_client_opts: RawLightClientOpts,
     tcbinfo_contract: Option<String>,
-<<<<<<< HEAD
-=======
     dcap_verifier_contract: Option<String>,
->>>>>>> d536f128
 }
 
 impl RawConfig {
     pub fn mr_enclave(&self) -> &[u8] {
         self.mr_enclave.as_slice()
     }
-
-<<<<<<< HEAD
-    pub fn tcb_info(&self) -> Option<String> {
-        self.tcbinfo_contract.clone().map(|c| c.to_string())
-=======
     pub fn tcbinfo_contract(&self) -> Option<&str> {
         self.tcbinfo_contract.as_deref()
     }
 
     pub fn dcap_verifier_contract(&self) -> Option<&str> {
         self.dcap_verifier_contract.as_deref()
->>>>>>> d536f128
     }
 }
 
