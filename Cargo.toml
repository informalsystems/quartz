[workspace]
resolver = "2"
members = [
    "apps/mtcs/enclave",
    "apps/transfers/enclave",
    "cli",
    "core/light-client-proofs/*",
    "core/quartz", "core/quartz-common",
    "cosmwasm/packages/*",
    "utils/*",
]
exclude = ["apps/mtcs/contracts/cw-tee-mtcs", "apps/transfers/contracts"]

[workspace.package]
version = "0.1.0"
edition = "2021"
rust-version = "1.74.1"
license = ""
readme = "README.md"
repository = "https://github.com/informalsystems/cycles-quartz"
authors = ["Informal Systems <hello@informal.systems>"]

[workspace.dependencies]
# external
anyhow = { version = "1.0.86", default-features = false }
async-trait = { version = "0.1.79", default-features = false }
bip32 = { version = "0.5.1", default-features = false, features = ["alloc", "secp256k1", "bip39"] }
clap = { version = "4.1.8", default-features = false, features = ["derive", "std"] }
color-eyre = { version = "0.6.2", default-features = false }
der = { version = "0.7.9", default-features = false }
displaydoc = { version = "0.2.4", default-features = false }
ecies = { version = "0.2.3", default-features = false, features = ["pure"] }
futures = { version = "0.3.27", default-features = false, features = ["alloc"] }
hex = { version = "0.4.3", default-features = false }
hex-literal = { version = "0.4.1", default-features = false }
k256 = { version = "0.13.2", default-features = false, features = ["ecdsa", "alloc"] }
num-bigint = { version = "0.4.4", default-features = false }
prost = { version = "0.12.3", default-features = false }
rand = { version = "0.8.5", default-features = false, features = ["getrandom"] }
rand_core = { version = "0.6", default-features = false, features = ["std"] }
reqwest = { version = "0.12.2", default-features = false, features = ["json", "rustls-tls"] }
serde = { version = "1.0.203", default-features = false, features = ["derive"] }
serde_json = { version = "1.0.94", default-features = false, features = ["alloc"] }
serde_with = { version = "3.4.0", default-features = false, features = ["hex", "macros"] }
sha2 = { version = "0.10.8", default-features = false }
subtle-encoding = { version = "0.5.1", default-features = false, features = ["bech32-preview"] }
tempfile = { version = "3", default-features = false }
thiserror = { version = "1.0.49", default-features = false }
tokio = { version = "1.38.0", default-features = false, features = ["macros", "rt-multi-thread"] }
tonic = { version = "0.11", default-features = false, features = ["codegen", "prost", "transport"] }
tonic-build = { version = "0.11", default-features = false, features = ["prost", "transport"] }
tracing = { version = "0.1.39", default-features = false }
tracing-subscriber = { version = "0.3.17", default-features = false, features = ["fmt"] }
uuid = { version = "1.4.1", default-features = false, features = ["serde"] }
x509-cert = { version = "0.2.5", default-features = false }
x509-parser = { version = "0.16.0", features = ["default", "verify"] }
zeroize = { version = "1.7.0", default-features = false }

# cosmos
cosmos-sdk-proto = { version = "0.21.1" }
cosmrs = { version = "=0.16.0", default-features = false }
cosmwasm-schema = { version = "2.0.0", default-features = false }
cosmwasm-std = { version = "2.0.0", default-features = false, features = ["std"] }
cw-storage-plus = { version = "2.0.0", default-features = false }
ics23 = { version = "0.11.0", default-features = false, features = ["host-functions"] }
tendermint = { version = "=0.36.0", default-features = false }
tendermint-light-client = { version = "=0.36.0", default-features = false, features = ["rust-crypto"] }
tendermint-light-client-detector = { version = "=0.36.0", default-features = false }
tendermint-rpc = { version = "=0.36.0", default-features = false, features = ["http-client"] }

# mobilecoin
mc-sgx-core-types = { git = "https://github.com/informalsystems/sgx", default-features = false }
mc-sgx-dcap-types = { git = "https://github.com/informalsystems/sgx", default-features = false }
mc-sgx-dcap-sys-types = { git = "https://github.com/informalsystems/sgx", default-features = false }
mc-attestation-verifier = { git = "https://github.com/informalsystems/attestation", default-features = false }

# quartz
cw-proof = { path = "core/light-client-proofs/cw-proof", default-features = false }
cw-tee-mtcs = { path = "apps/mtcs/contracts/cw-tee-mtcs", default-features = false }
cycles-sync = { path = "utils/cycles-sync", default-features = false }
mtcs = { git = "ssh://git@github.com/informalsystems/mtcs.git", default-features = false }
quartz-common = { path = "core/quartz-common"}
quartz-cw = { path = "cosmwasm/packages/quartz-cw", default-features = false }
quartz-enclave = { path = "core/quartz", default-features = false }
quartz-proto = { path = "core/quartz-proto", default-features = false }
quartz-relayer = { path = "relayer", default-features = false }
quartz-tee-ra = { path = "cosmwasm/packages/quartz-tee-ra", default-features = false }
<<<<<<< HEAD
quartz-enclave = { path = "core/quartz"}
tm-stateless-verifier = { path = "core/light-client-proofs/tm-stateless-verifier", default-features = false }
=======
tm-stateless-verifier = { path = "core/light-client-proofs/tm-stateless-verifier", default-features = false }
transfers-contract = { path = "apps/transfers/contracts", default-features = false }

[profile.release]
opt-level = 3
debug = false
rpath = false
lto = true
debug-assertions = false
codegen-units = 1
panic = 'abort'
incremental = false
overflow-checks = true
>>>>>>> 2a4e7f5e
<|MERGE_RESOLUTION|>--- conflicted
+++ resolved
@@ -2,6 +2,7 @@
 resolver = "2"
 members = [
     "apps/mtcs/enclave",
+    "apps/mtcs/scripts",
     "apps/transfers/enclave",
     "cli",
     "core/light-client-proofs/*",
@@ -85,12 +86,10 @@
 quartz-proto = { path = "core/quartz-proto", default-features = false }
 quartz-relayer = { path = "relayer", default-features = false }
 quartz-tee-ra = { path = "cosmwasm/packages/quartz-tee-ra", default-features = false }
-<<<<<<< HEAD
-quartz-enclave = { path = "core/quartz"}
 tm-stateless-verifier = { path = "core/light-client-proofs/tm-stateless-verifier", default-features = false }
-=======
-tm-stateless-verifier = { path = "core/light-client-proofs/tm-stateless-verifier", default-features = false }
+tm-prover = { path = "utils/tm-prover", default-features = false }
 transfers-contract = { path = "apps/transfers/contracts", default-features = false }
+mtcs-enclave = { path = "apps/mtcs/enclave" }
 
 [profile.release]
 opt-level = 3
@@ -101,5 +100,4 @@
 codegen-units = 1
 panic = 'abort'
 incremental = false
-overflow-checks = true
->>>>>>> 2a4e7f5e
+overflow-checks = true