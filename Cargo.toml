[workspace]
resolver = "2"
members = [
    "crates/cli",
    "crates/common",
    "crates/contracts/*",
    "crates/enclave/*",
    "crates/utils/*",
]
exclude = ["examples/transfers/contracts", "examples/transfers/enclave"]

[workspace.package]
version = "0.1.0"
edition = "2021"
rust-version = "1.74.1"
license = ""
readme = "README.md"
repository = "https://github.com/informalsystems/cycles-quartz"
authors = ["Informal Systems <hello@informal.systems>"]

[workspace.dependencies]
# external
anyhow = { version = "1.0.86", features = ["std", "backtrace"] }
async-trait = { version = "0.1.79", default-features = false }
bip32 = { version = "0.5.1", default-features = false, features = [
    "alloc",
    "secp256k1",
    "bip39",
] }
ciborium = { version = "0.2.2", default-features = false }
cargo-generate = { version = "0.21.3", default-features = false }
clap = { version = "4.1.8", default-features = false, features = [
    "derive",
    "std",
] }
color-eyre = { version = "0.6.2", default-features = false }
der = { version = "0.7.9", default-features = false }
displaydoc = { version = "0.2.4", default-features = false }
ecies = { version = "0.2.3", default-features = false, features = ["pure"] }
futures = { version = "0.3.27", default-features = false, features = ["alloc"] }
futures-util = { version = "0.3.30" }
hex = { version = "0.4.3", default-features = false }
hex-literal = { version = "0.4.1", default-features = false }
k256 = { version = "0.13.2", default-features = false, features = [
    "ecdsa",
    "alloc",
] }
num-bigint = { version = "0.4.4", default-features = false }
p256 = { version = "0.13.2", default-features = false }
prost = { version = "0.13", default-features = false }
rand = { version = "0.8.5", default-features = false, features = ["getrandom"] }
rand_core = { version = "0.6", default-features = false, features = ["std"] }
reqwest = { version = "0.12.2", default-features = false, features = [
    "json",
    "rustls-tls",
] }
schemars = { version = "0.8.16", default-features = false }
serde = { version = "1.0.203", default-features = false, features = ["derive"] }
serde_json = { version = "1.0.94", default-features = false, features = [
    "alloc",
] }
serde_with = { version = "3.4.0", default-features = false, features = [
    "hex",
    "macros",
] }
sha2 = { version = "0.10.8", default-features = false }
subtle-encoding = { version = "0.5.1", default-features = false, features = [
    "bech32-preview",
] }
tempfile = { version = "3", default-features = false }
thiserror = { version = "1.0.49", default-features = false }
<<<<<<< HEAD
tokio = { version = "1.39.2", default-features = false, features = ["macros", "rt"] }
tonic = { version = "0.12.3", default-features = false, features = ["codegen", "prost", "transport"] }
tonic-build = { version = "0.12.3", default-features = false, features = ["prost", "transport"] }
=======
tokio = { version = "1.39.2", default-features = false, features = [
    "macros",
    "rt",
] }
tonic = { version = "0.12.1", default-features = false, features = [
    "codegen",
    "prost",
    "transport",
] }
tonic-build = { version = "0.12.1", default-features = false, features = [
    "prost",
    "transport",
] }
>>>>>>> 279cd518
tower = { version = "0.5.0" }
tracing = { version = "0.1.39", default-features = false }
tracing-subscriber = { version = "0.3.17", default-features = false, features = [
    "fmt",
] }
urlencoding = { version = "2.1.3", default-features = false }
uuid = { version = "1.4.1", default-features = false, features = ["serde"] }
x509-cert = { version = "0.2.5", default-features = false }
x509-parser = { version = "0.16.0", default-features = false, features = [
    "verify",
] }
zeroize = { version = "1.7.0", default-features = false }

# cosmos
<<<<<<< HEAD
cosmos-sdk-proto = { version = "0.25.0", default-features = false }
cosmrs = { version = "0.20.0", default-features = false }
=======
cosmos-sdk-proto = { version = "0.22.0", default-features = false }
cosmrs = { version = "0.17.0", default-features = false }
>>>>>>> 279cd518
cosmwasm-schema = { version = "2.1.1", default-features = false }
cosmwasm-std = { version = "2.1.1", default-features = false, features = [
    "std",
    "abort",
] }
cw-storage-plus = { version = "2.0.0", default-features = false }
cw2 = { version = "2.0.0", default-features = false }
ics23 = { version = "0.12.0", default-features = false, features = [
    "host-functions",
] }
tendermint = { version = "=0.38.1", default-features = false }
tendermint-light-client = { version = "=0.38.1", default-features = false, features = [
    "rust-crypto",
] }
tendermint-light-client-detector = { version = "=0.38.1", default-features = false }
tendermint-rpc = { version = "=0.38.1", default-features = false, features = [
    "http-client",
] }

# mobilecoin
mc-sgx-core-types = { version = "0.11.0", default-features = false }
mc-sgx-dcap-types = { version = "0.11.0", default-features = false }
mc-sgx-dcap-sys-types = { version = "0.11.0", default-features = false }
mc-attestation-verifier = { version = "0.4.3", default-features = false }

# quartz
quartz-cw-proof = { path = "crates/contracts/cw-proof", default-features = false }
quartz-common = { path = "crates/common", default-features = false }
quartz-contract-core = { path = "crates/contracts/core", default-features = false }
quartz-dcap-verifier-msgs = { path = "crates/contracts/dcap-verifier/msgs", default-features = false }
quartz-enclave-core = { path = "crates/enclave/core", default-features = false }
quartz-proto = { path = "crates/enclave/proto", default-features = false }
quartz-tee-ra = { path = "crates/contracts/tee-ra", default-features = false }
quartz-tcbinfo = { path = "crates/contracts/tcbinfo", default-features = false, features = [
    "library",
] }
quartz-tcbinfo-msgs = { path = "crates/contracts/tcbinfo/msgs", default-features = false }
quartz-tm-prover = { path = "crates/utils/tm-prover", default-features = false }
quartz-tm-stateless-verifier = { path = "crates/contracts/tm-stateless-verifier", default-features = false }
cw-client = { path = "crates/utils/cw-client", default-features = false }

[profile.release]
opt-level = "z"
debug = false
rpath = false
lto = true
debug-assertions = false
codegen-units = 1
panic = 'abort'
incremental = false
overflow-checks = true<|MERGE_RESOLUTION|>--- conflicted
+++ resolved
@@ -69,11 +69,6 @@
 ] }
 tempfile = { version = "3", default-features = false }
 thiserror = { version = "1.0.49", default-features = false }
-<<<<<<< HEAD
-tokio = { version = "1.39.2", default-features = false, features = ["macros", "rt"] }
-tonic = { version = "0.12.3", default-features = false, features = ["codegen", "prost", "transport"] }
-tonic-build = { version = "0.12.3", default-features = false, features = ["prost", "transport"] }
-=======
 tokio = { version = "1.39.2", default-features = false, features = [
     "macros",
     "rt",
@@ -87,7 +82,6 @@
     "prost",
     "transport",
 ] }
->>>>>>> 279cd518
 tower = { version = "0.5.0" }
 tracing = { version = "0.1.39", default-features = false }
 tracing-subscriber = { version = "0.3.17", default-features = false, features = [
@@ -102,13 +96,8 @@
 zeroize = { version = "1.7.0", default-features = false }
 
 # cosmos
-<<<<<<< HEAD
-cosmos-sdk-proto = { version = "0.25.0", default-features = false }
-cosmrs = { version = "0.20.0", default-features = false }
-=======
 cosmos-sdk-proto = { version = "0.22.0", default-features = false }
 cosmrs = { version = "0.17.0", default-features = false }
->>>>>>> 279cd518
 cosmwasm-schema = { version = "2.1.1", default-features = false }
 cosmwasm-std = { version = "2.1.1", default-features = false, features = [
     "std",
