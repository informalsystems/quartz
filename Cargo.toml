[workspace]
resolver = "2"
members = [ "apps/mtcs/enclave",
    "core/light-client-proofs/*",
    "core/quartz",
    "cosmwasm/packages/*",
    "utils/*",
]
<<<<<<< HEAD
exclude = ["apps/mtcs/contracts/cw-tee-mtcs", "apps/transfers"]
=======
exclude = ["apps/mtcs/contracts/cw-tee-mtcs", "apps/mtcs/enclave", "apps/transfers"]
>>>>>>> f0cd4c06

[workspace.package]
version = "0.1.0"
edition = "2021"
rust-version = "1.71.1"
license = ""
readme = "README.md"
repository = "https://github.com/informalsystems/cycles-quartz"
authors = ["Informal Systems <hello@informal.systems>"]

[workspace.dependencies]
# external
async-trait = { version = "0.1.79", default-features = false }
bip32 = { version = "0.5.1", default-features = false, features = ["alloc", "secp256k1", "bip39"] }
clap = { version = "4.1.8", default-features = false, features = ["derive", "std"] }
color-eyre = { version = "0.6.2", default-features = false }
der = { version = "0.7.9", default-features = false }
displaydoc = { version = "0.2.4", default-features = false }
ecies = { version = "0.2.3", default-features = false, features = ["pure"] }
futures = { version = "0.3.27", default-features = false, features = ["alloc"] }
hex = { version = "0.4.3", default-features = false }
hex-literal = { version = "0.4.1", default-features = false }
k256 = { version = "0.13.2", default-features = false, features = ["ecdsa", "alloc"] }
num-bigint = { version = "0.4.4", default-features = false }
prost = { version = "0.12.3", default-features = false }
rand = { version = "0.8.5", default-features = false }
rand_core = { version = "0.6", default-features = false, features = ["std"] }
reqwest = { version = "0.12.2", default-features = false, features = ["json", "rustls-tls"] }
serde = { version = "1.0.189", default-features = false, features = ["derive"] }
serde_json = { version = "1.0.94", default-features = false }
serde_with = { version = "3.4.0", default-features = false, features = ["hex", "macros"] }
sha2 = { version = "0.10.8", default-features = false }
subtle-encoding = { version = "0.5.1", default-features = false, features = ["bech32-preview"] }
tempfile = { version = "3", default-features = false }
thiserror = { version = "1.0.49", default-features = false }
tokio = { version = "1.0", default-features = false, features = ["macros", "rt-multi-thread"] }
tonic = { version = "0.11", default-features = false, features = ["codegen", "prost", "transport"] }
tonic-build = { version = "0.11", default-features = false, features = ["prost", "transport"] }
tracing = { version = "0.1.39", default-features = false }
tracing-subscriber = { version = "0.3.17", default-features = false, features = ["fmt"] }
uuid = { version = "1.4.1", default-features = false, features = ["serde"] }
x509-cert = { version = "0.2.5", default-features = false }
zeroize = { version = "1.7.0", default-features = false }

# cosmos
cosmos-sdk-proto = { version = "0.21.1" }
cosmrs = { version = "=0.16.0", default-features = false }
cosmwasm-schema = { version = "1.4.0", default-features = false }
cosmwasm-std = { version = "1.5.2", default-features = false }
cw-storage-plus = { version = "1.1.0", default-features = false }
ics23 = { version = "0.11.0", default-features = false, features = ["host-functions"] }
tendermint = { version = "=0.36.0", default-features = false }
tendermint-light-client = { version = "=0.36.0", default-features = false, features = ["rust-crypto"] }
tendermint-light-client-detector = { version = "=0.36.0", default-features = false }
tendermint-rpc = { version = "=0.36.0", default-features = false, features = ["http-client"] }

# mobilecoin
mc-sgx-core-types = { git = "https://github.com/informalsystems/sgx", default-features = false }
mc-sgx-dcap-types = { git = "https://github.com/informalsystems/sgx", default-features = false }
mc-sgx-dcap-sys-types = { git = "https://github.com/informalsystems/sgx", default-features = false }
mc-attestation-verifier = { git = "https://github.com/informalsystems/attestation", default-features = false }

# quartz
cw-proof = { path = "core/light-client-proofs/cw-proof", default-features = false }
cw-tee-mtcs = { path = "apps/mtcs/contracts/cw-tee-mtcs", default-features = false }
cycles-sync = { path = "utils/cycles-sync", default-features = false }
mtcs = { git = "ssh://git@github.com/informalsystems/mtcs.git", default-features = false }
quartz-cw = { path = "cosmwasm/packages/quartz-cw", default-features = false }
quartz-proto = { path = "core/quartz-proto", default-features = false }
quartz-relayer = { path = "relayer", default-features = false }
quartz-tee-ra = { path = "cosmwasm/packages/quartz-tee-ra", default-features = false }
tm-stateless-verifier = { path = "core/light-client-proofs/tm-stateless-verifier", default-features = false }<|MERGE_RESOLUTION|>--- conflicted
+++ resolved
@@ -6,11 +6,7 @@
     "cosmwasm/packages/*",
     "utils/*",
 ]
-<<<<<<< HEAD
-exclude = ["apps/mtcs/contracts/cw-tee-mtcs", "apps/transfers"]
-=======
 exclude = ["apps/mtcs/contracts/cw-tee-mtcs", "apps/mtcs/enclave", "apps/transfers"]
->>>>>>> f0cd4c06
 
 [workspace.package]
 version = "0.1.0"
