--- conflicted
+++ resolved
@@ -12,6 +12,7 @@
     "utils/*",
 ]
 exclude = ["apps/mtcs/contracts/cw-tee-mtcs", "apps/transfers/contracts"]
+
 
 [workspace.package]
 version = "0.1.0"
@@ -49,7 +50,6 @@
 tempfile = { version = "3", default-features = false }
 thiserror = { version = "1.0.49", default-features = false }
 tokio = { version = "=1.39.2", features = ["full"] }
-# tokio = { version = "=1.38.0", default-features = false, features = ["macros", "rt-multi-thread"] }
 tonic = { version = "=0.12.1", default-features = false, features = ["codegen", "prost", "transport"] }
 tonic-build = { version = "=0.12.1", default-features = false, features = ["prost", "transport"] }
 tracing = { version = "0.1.39", default-features = false }
@@ -79,33 +79,21 @@
 
 # quartz
 cw-proof = { path = "core/light-client-proofs/cw-proof", default-features = false }
-<<<<<<< HEAD
-cw-tee-mtcs = { path = "apps/mtcs/contracts/cw-tee-mtcs", default-features = false ,  features = ["mock-sgx"]}
-cycles-sync = { path = "utils/cycles-sync", default-features = false }
-mtcs = { git = "ssh://git@github.com/informalsystems/mtcs.git", default-features = false }
-quartz-cw = { path = "cosmwasm/packages/quartz-cw", default-features = false,  features = ["mock-sgx"] }
-quartz-enclave = { path = "core/quartz", default-features = false , features = ["mock-sgx"]}
-=======
 cycles-sync = { path = "utils/cycles-sync", default-features = false }
 quartz-common = { path = "core/quartz-common" }
 quartz-cw = { path = "cosmwasm/packages/quartz-cw", default-features = false }
 quartz-enclave = { path = "core/quartz", default-features = false }
->>>>>>> 63aa30db
 quartz-proto = { path = "core/quartz-proto", default-features = false }
 quartz-relayer = { path = "relayer", default-features = false ,  features = ["mock-sgx"]}
 quartz-tee-ra = { path = "cosmwasm/packages/quartz-tee-ra", default-features = false }
 tm-prover = { path = "utils/tm-prover", default-features = false }
 tm-stateless-verifier = { path = "core/light-client-proofs/tm-stateless-verifier", default-features = false }
-<<<<<<< HEAD
-transfers-contract = { path = "apps/transfers/contracts", default-features = false ,  features = ["mock-sgx"]}
-=======
 
 # quartz apps
 cw-tee-mtcs = { path = "apps/mtcs/contracts/cw-tee-mtcs", default-features = false }
 mtcs = { git = "ssh://git@github.com/informalsystems/mtcs.git", default-features = false }
 mtcs-enclave = { path = "apps/mtcs/enclave" }
 transfers-contract = { path = "apps/transfers/contracts", default-features = false }
->>>>>>> 63aa30db
 
 [profile.release]
 opt-level = 3
