--- conflicted
+++ resolved
@@ -85,10 +85,6 @@
 quartz-proto = { path = "core/quartz-proto", default-features = false }
 quartz-relayer = { path = "relayer", default-features = false }
 quartz-tee-ra = { path = "cosmwasm/packages/quartz-tee-ra", default-features = false }
-<<<<<<< HEAD
-quartz-enclave = { path = "core/quartz"}
-tm-stateless-verifier = { path = "core/light-client-proofs/tm-stateless-verifier", default-features = false }
-=======
 tm-stateless-verifier = { path = "core/light-client-proofs/tm-stateless-verifier", default-features = false }
 transfers-contract = { path = "apps/transfers/contracts", default-features = false }
 
@@ -101,5 +97,4 @@
 codegen-units = 1
 panic = 'abort'
 incremental = false
-overflow-checks = true
->>>>>>> 2afbe50f
+overflow-checks = true