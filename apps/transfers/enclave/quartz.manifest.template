# Quartz manifest file

loader.entrypoint = "file:{{ gramine.libos }}"
libos.entrypoint = "{{ quartz_dir }}/target/release/enclave"

loader.log_level = "{{ log_level }}"

loader.env.LD_LIBRARY_PATH = "/lib:{{ arch_libdir }}:/usr/{{ arch_libdir }}"
loader.env.HOME = "{{ home }}"
loader.env.INSIDE_SGX = "1"
loader.env.TLS = { passthrough = true }
loader.env.RA_TYPE = { passthrough = true }
loader.env.RA_TLS_ALLOW_DEBUG_ENCLAVE_INSECURE = { passthrough = true }
loader.env.RA_TLS_ALLOW_OUTDATED_TCB_INSECURE = { passthrough = true }
loader.env.RA_TLS_MRENCLAVE = { passthrough = true }
loader.env.RA_TLS_MRSIGNER = { passthrough = true }
loader.env.RA_TLS_ISV_SVN = { passthrough = true }
loader.env.RA_TLS_ISV_PROD_ID = { passthrough = true }
loader.env.RA_TLS_EPID_API_KEY = { passthrough = true }
loader.env.MYAPP_DATA = { passthrough = true }
<<<<<<< HEAD
loader.env.GRAMINE_PORT = "{{ gramine_port }}"

loader.argv = ["enclave",
                "--chain-id", "testing",
                "--trusted-height", "500000",
                "--trusted-hash", "F8F5D053FAA9E09635620D8569AB49E3C205989A7B29E785B31304480094C61E"]
=======
loader.env.QUARTZ_PORT = { passthrough = true }

loader.argv = ["enclave",
                "--chain-id", "testing",
                "--trusted-height", "{{ trusted_height }}",
                "--trusted-hash", "{{ trusted_hash }}"]
>>>>>>> 83441e50

fs.mounts = [
  { uri = "file:{{ gramine.runtimedir() }}", path = "/lib" },
  { uri = "file:{{ arch_libdir }}", path = "{{ arch_libdir }}" },
  { uri = "file:/usr/{{ arch_libdir }}", path = "/usr{{ arch_libdir }}" },
  { uri = "file:{{ quartz_dir }}", path = "{{ quartz_dir }}" },
]

# sgx.debug = true
sgx.enclave_size = "512M"
sgx.max_threads = 4
sgx.edmm_enable = {{ 'true' if env.get('EDMM', '0') == '1' else 'false' }}

sgx.remote_attestation = "{{ ra_type }}"
sgx.ra_client_spid = "{{ ra_client_spid }}"
sgx.ra_client_linkable = {{ 'true' if ra_client_linkable == '1' else 'false' }}

sgx.trusted_files = [
  "file:{{ gramine.libos }}",
  "file:{{ quartz_dir }}/target/release/enclave",
  "file:{{ gramine.runtimedir() }}/",
  "file:{{ arch_libdir }}/",
  "file:/usr/{{ arch_libdir }}/",
]

sgx.allowed_files = [
  "file:{{ quartz_dir }}/exchange.sk",
  "file:{{ quartz_dir }}/request.json",
]

sys.insecure__allow_eventfd = true
sys.enable_sigterm_injection = true<|MERGE_RESOLUTION|>--- conflicted
+++ resolved
@@ -18,21 +18,12 @@
 loader.env.RA_TLS_ISV_PROD_ID = { passthrough = true }
 loader.env.RA_TLS_EPID_API_KEY = { passthrough = true }
 loader.env.MYAPP_DATA = { passthrough = true }
-<<<<<<< HEAD
-loader.env.GRAMINE_PORT = "{{ gramine_port }}"
-
-loader.argv = ["enclave",
-                "--chain-id", "testing",
-                "--trusted-height", "500000",
-                "--trusted-hash", "F8F5D053FAA9E09635620D8569AB49E3C205989A7B29E785B31304480094C61E"]
-=======
 loader.env.QUARTZ_PORT = { passthrough = true }
 
 loader.argv = ["enclave",
                 "--chain-id", "testing",
                 "--trusted-height", "{{ trusted_height }}",
                 "--trusted-hash", "{{ trusted_hash }}"]
->>>>>>> 83441e50
 
 fs.mounts = [
   { uri = "file:{{ gramine.runtimedir() }}", path = "/lib" },
