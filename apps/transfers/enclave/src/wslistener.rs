--- conflicted
+++ resolved
@@ -167,17 +167,10 @@
     ws_config: &WsListenerConfig,
 ) -> Result<()> {
     let chain_id = &ChainId::from_str(&ws_config.chain_id)?;
-<<<<<<< HEAD
     let httpurl = ws_config.node_url.clone();
     let wasmd_client = CliWasmdClient::new(Url::parse(&httpurl)?);
     // Query chain
     // Get epoch, obligations, liquidity sources
-=======
-    let httpurl = Url::parse(&format!("http://{}", ws_config.node_url))?;
-    let wasmd_client = CliWasmdClient::new(httpurl.clone());
-
-    // Query contract state
->>>>>>> e853c2ed
     let resp: QueryResult<Vec<TransferRequest>> = wasmd_client
         .query_smart(contract, json!(GetRequests {}))
         .map_err(|e| anyhow!("Problem querying contract state: {}", e))?;
@@ -262,10 +255,7 @@
         2000000,
         &ws_config.tx_sender,
         json!(transfer_msg),
-<<<<<<< HEAD
         "11000untrn",
-=======
->>>>>>> e853c2ed
     )?;
 
     println!("Output TX: {}", output);
@@ -280,17 +270,10 @@
     ws_config: &WsListenerConfig,
 ) -> Result<()> {
     let chain_id = &ChainId::from_str(&ws_config.chain_id)?;
-<<<<<<< HEAD
     let httpurl = ws_config.node_url.clone();
     let wasmd_client = CliWasmdClient::new(Url::parse(&httpurl)?);
     // Query Chain
     // Get state
-=======
-    let httpurl = Url::parse(&format!("http://{}", ws_config.node_url))?;
-    let wasmd_client = CliWasmdClient::new(httpurl);
-
-    // Query contract state
->>>>>>> e853c2ed
     let resp: QueryResult<HexBinary> = wasmd_client
         .query_smart(contract, json!(GetState {}))
         .map_err(|e| anyhow!("Problem querying contract state: {}", e))?;
@@ -340,10 +323,7 @@
         2000000,
         &ws_config.tx_sender,
         json!(query_msg),
-<<<<<<< HEAD
         "11000untrn",
-=======
->>>>>>> e853c2ed
     )?;
 
     println!("Output TX: {}", output);
