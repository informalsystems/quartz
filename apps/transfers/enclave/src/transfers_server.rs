--- conflicted
+++ resolved
@@ -97,7 +97,6 @@
     encrypted_bal: HexBinary,
 }
 
-<<<<<<< HEAD
 #[derive(Clone, Debug)]
 pub enum TransfersOpEvent {
     Query {
@@ -125,8 +124,6 @@
     pub queue_producer: Sender<TransfersOp<A>>
 }
 
-=======
->>>>>>> 391b7bc8
 impl<A> TransfersService<A>
 where
     A: Attestor,
