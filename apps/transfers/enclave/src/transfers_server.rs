--- conflicted
+++ resolved
@@ -14,13 +14,7 @@
 use serde::{Deserialize, Serialize};
 use sha2::{Digest, Sha256};
 use tonic::{Request, Response, Result as TonicResult, Status};
-<<<<<<< HEAD
-use transfers_contract::msg::execute::{
-    ClearTextTransferRequestMsg, Request as TransfersRequest
-};
-=======
 use transfers_contract::msg::execute::{ClearTextTransferRequestMsg, Request as TransfersRequest};
->>>>>>> 4b3630ad
 
 use crate::{
     proto::{
