--- conflicted
+++ resolved
@@ -107,14 +107,8 @@
     A: Attestor + Send + Sync + 'static,
 {
     async fn run(&self, request: Request<UpdateRequest>) -> TonicResult<Response<UpdateResponse>> {
-        // Request contains a serialized json string
-<<<<<<< HEAD
-        let message: ProofOfPublication<RunTransfersRequestMessage> = {
-=======
-
         // Serialize request into struct containing State and the Requests vec
-        let message: UpdateRequestMessage = {
->>>>>>> 2afbe50f
+        let message: ProofOfPublication<UpdateRequestMessage> = {
             let message = request.into_inner().message;
             serde_json::from_str(&message).map_err(|e| Status::invalid_argument(e.to_string()))?
         };
