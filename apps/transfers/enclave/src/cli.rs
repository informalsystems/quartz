use std::{env, net::SocketAddr};

use clap::Parser;
use color_eyre::eyre::{eyre, Result};
use cosmrs::tendermint::Hash;
use tendermint_light_client::types::{Height, TrustThreshold};

fn parse_trust_threshold(s: &str) -> Result<TrustThreshold> {
    if let Some((l, r)) = s.split_once('/') {
        TrustThreshold::new(l.parse()?, r.parse()?).map_err(Into::into)
    } else {
        Err(eyre!(
            "invalid trust threshold: {s}, format must be X/Y where X and Y are integers"
        ))
    }
}

#[derive(Debug, Parser)]
#[command(author, version, about, long_about = None)]
pub struct Cli {
    /// RPC server address
<<<<<<< HEAD
    #[clap(long, default_value = "127.0.0.1:11091")]
=======
    #[clap(long, default_value_t = default_rpc_addr())]
>>>>>>> 83441e50
    pub rpc_addr: SocketAddr,

    /// Identifier of the chain
    #[clap(long)]
    pub chain_id: String,

    /// Height of the trusted header (AKA root-of-trust)
    #[clap(long)]
    pub trusted_height: Height,

    /// Hash of the trusted header (AKA root-of-trust)
    #[clap(long)]
    pub trusted_hash: Hash,

    /// Trust threshold
    #[clap(long, value_parser = parse_trust_threshold, default_value_t = TrustThreshold::TWO_THIRDS)]
    pub trust_threshold: TrustThreshold,

    /// Trusting period, in seconds (default: two weeks)
    #[clap(long, default_value = "1209600")]
    pub trusting_period: u64,

    /// Maximum clock drift, in seconds
    #[clap(long, default_value = "5")]
    pub max_clock_drift: u64,

    /// Maximum block lag, in seconds
    #[clap(long, default_value = "5")]
    pub max_block_lag: u64,
}


fn default_rpc_addr() -> SocketAddr {
    let port = env::var("QUARTZ_PORT").unwrap_or_else(|_| "11090".to_string());
    format!("127.0.0.1:{}", port).parse().expect("Invalid socket address")
}<|MERGE_RESOLUTION|>--- conflicted
+++ resolved
@@ -19,11 +19,7 @@
 #[command(author, version, about, long_about = None)]
 pub struct Cli {
     /// RPC server address
-<<<<<<< HEAD
-    #[clap(long, default_value = "127.0.0.1:11091")]
-=======
     #[clap(long, default_value_t = default_rpc_addr())]
->>>>>>> 83441e50
     pub rpc_addr: SocketAddr,
 
     /// Identifier of the chain
