use std::{env, net::SocketAddr};

use clap::Parser;
use color_eyre::eyre::{eyre, Result};
<<<<<<< HEAD
use cosmrs::{tendermint::Hash, AccountId};
use quartz_common::enclave::types::Fmspc;
=======
use cosmrs::AccountId;
use quartz_common::enclave::types::Fmspc;
use tendermint::Hash;
>>>>>>> d536f128
use tendermint_light_client::types::{Height, TrustThreshold};

fn parse_trust_threshold(s: &str) -> Result<TrustThreshold> {
    if let Some((l, r)) = s.split_once('/') {
        TrustThreshold::new(l.parse()?, r.parse()?).map_err(Into::into)
    } else {
        Err(eyre!(
            "invalid trust threshold: {s}, format must be X/Y where X and Y are integers"
        ))
    }
}

#[derive(Debug, Parser)]
#[command(author, version, about, long_about = None)]
pub struct Cli {
    /// RPC server address
    #[clap(long, default_value_t = default_rpc_addr())]
    pub rpc_addr: SocketAddr,

    /// Identifier of the chain
    #[clap(long)]
    pub chain_id: String,

    /// FMSPC (Family-Model-Stepping-Platform-Custom SKU)
    #[clap(long)]
    pub fmspc: Option<Fmspc>,

    /// TcbInfo contract address
    #[clap(long)]
    pub tcbinfo_contract: Option<AccountId>,
<<<<<<< HEAD
=======

    /// DCAP verifier contract address
    #[clap(long)]
    pub dcap_verifier_contract: Option<AccountId>,
>>>>>>> d536f128

    /// Height of the trusted header (AKA root-of-trust)
    #[clap(long)]
    pub trusted_height: Height,

    /// Hash of the trusted header (AKA root-of-trust)
    #[clap(long)]
    pub trusted_hash: Hash,

    /// Trust threshold
    #[clap(long, value_parser = parse_trust_threshold, default_value_t = TrustThreshold::TWO_THIRDS)]
    pub trust_threshold: TrustThreshold,

    /// Trusting period, in seconds (default: two weeks)
    #[clap(long, default_value = "1209600")]
    pub trusting_period: u64,

    /// Maximum clock drift, in seconds
    #[clap(long, default_value = "5")]
    pub max_clock_drift: u64,

    /// Maximum block lag, in seconds
    #[clap(long, default_value = "5")]
    pub max_block_lag: u64,

    #[clap(long, default_value = "127.0.0.1:11090")]
    pub node_url: String,

    #[clap(long, default_value = "admin")]
    pub tx_sender: String,
}

fn default_rpc_addr() -> SocketAddr {
    let port = env::var("QUARTZ_ENCLAVE_RPC_PORT").unwrap_or_else(|_| "11090".to_string());
    format!("127.0.0.1:{}", port)
        .parse()
        .expect("Invalid socket address")
}<|MERGE_RESOLUTION|>--- conflicted
+++ resolved
@@ -2,14 +2,9 @@
 
 use clap::Parser;
 use color_eyre::eyre::{eyre, Result};
-<<<<<<< HEAD
-use cosmrs::{tendermint::Hash, AccountId};
-use quartz_common::enclave::types::Fmspc;
-=======
 use cosmrs::AccountId;
 use quartz_common::enclave::types::Fmspc;
 use tendermint::Hash;
->>>>>>> d536f128
 use tendermint_light_client::types::{Height, TrustThreshold};
 
 fn parse_trust_threshold(s: &str) -> Result<TrustThreshold> {
@@ -40,13 +35,10 @@
     /// TcbInfo contract address
     #[clap(long)]
     pub tcbinfo_contract: Option<AccountId>,
-<<<<<<< HEAD
-=======
 
     /// DCAP verifier contract address
     #[clap(long)]
     pub dcap_verifier_contract: Option<AccountId>,
->>>>>>> d536f128
 
     /// Height of the trusted header (AKA root-of-trust)
     #[clap(long)]
