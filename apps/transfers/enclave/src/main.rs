--- conflicted
+++ resolved
@@ -17,68 +17,9 @@
 pub mod state;
 pub mod transfers_server;
 
-<<<<<<< HEAD
-=======
-use std::{
-    sync::{Arc, Mutex},
-    time::Duration,
-};
-
-use clap::Parser;
-use cli::Cli;
-use proto::settlement_server::SettlementServer as TransfersServer;
-use quartz_cw::state::{Config, LightClientOpts};
-use quartz_enclave::{
-    attestor::{Attestor, DefaultAttestor},
-    server::CoreService,
-};
-use quartz_proto::quartz::core_server::CoreServer;
-use tonic::transport::Server;
->>>>>>> 2afbe50f
 use transfers_server::TransfersService;
 use proto::settlement_server::SettlementServer as TransfersServer;
 
-<<<<<<< HEAD
 use quartz_common::quartz_server;
-=======
-#[tokio::main(flavor = "current_thread")]
-async fn main() -> Result<(), Box<dyn std::error::Error>> {
-    let args = Cli::parse();
-
-    let light_client_opts = LightClientOpts::new(
-        args.chain_id,
-        args.trusted_height.into(),
-        Vec::from(args.trusted_hash)
-            .try_into()
-            .expect("invalid trusted hash"),
-        (
-            args.trust_threshold.numerator(),
-            args.trust_threshold.denominator(),
-        ),
-        args.trusting_period,
-        args.max_clock_drift,
-        args.max_block_lag,
-    )?;
-
-    let attestor = DefaultAttestor::default();
-
-    let config = Config::new(
-        attestor.mr_enclave()?,
-        Duration::from_secs(30 * 24 * 60),
-        light_client_opts,
-    );
-
-    let sk = Arc::new(Mutex::new(None));
-
-    Server::builder()
-        .add_service(CoreServer::new(CoreService::new(
-            config,
-            sk.clone(),
-            attestor.clone(),
-        )))
-        .add_service(TransfersServer::new(TransfersService::new(sk, attestor)))
-        .serve(args.rpc_addr)
-        .await?;
->>>>>>> 2afbe50f
 
 quartz_server!(TransfersServer, |sk| TransfersServer::new(TransfersService::<EpidAttestor>::new(sk, EpidAttestor)));