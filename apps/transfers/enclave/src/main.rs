#![doc = include_str!("../README.md")]
#![forbid(unsafe_code)]
#![warn(
    clippy::checked_conversions,
    clippy::panic,
    clippy::panic_in_result_fn,
    trivial_casts,
    trivial_numeric_casts,
    rust_2018_idioms,
    unused_lifetimes,
    unused_import_braces,
    unused_qualifications
)]

pub mod cli;
pub mod proto;
pub mod state;
pub mod transfers_server;

use std::{
    sync::{Arc, Mutex},
    time::Duration,
};

use clap::Parser;
use cli::Cli;
use proto::settlement_server::SettlementServer as TransfersServer;
use quartz_cw::state::{Config, LightClientOpts};
use quartz_enclave::{
    attestor::{Attestor, DefaultAttestor},
    server::CoreService,
};
use quartz_proto::quartz::core_server::CoreServer;
use tonic::transport::Server;
use transfers_server::TransfersService;

#[tokio::main(flavor = "current_thread")]
async fn main() -> Result<(), Box<dyn std::error::Error>> {
    let args = Cli::parse();

    let light_client_opts = LightClientOpts::new(
        args.chain_id,
        args.trusted_height.into(),
        Vec::from(args.trusted_hash)
            .try_into()
            .expect("invalid trusted hash"),
        (
            args.trust_threshold.numerator(),
            args.trust_threshold.denominator(),
        ),
        args.trusting_period,
        args.max_clock_drift,
        args.max_block_lag,
    )?;

    let attestor = DefaultAttestor::default();

    let config = Config::new(
        attestor.mr_enclave()?,
        Duration::from_secs(30 * 24 * 60),
        light_client_opts,
    );

    let sk = Arc::new(Mutex::new(None));

    Server::builder()
        .add_service(CoreServer::new(CoreService::new(
            config.clone(),
            sk.clone(),
<<<<<<< HEAD
            EpidAttestor,
        )))
        .add_service(TransfersServer::new(TransfersService::<EpidAttestor>::new(
            config.clone(),
            sk.clone(),
            EpidAttestor,
=======
            attestor.clone(),
>>>>>>> 2afbe50f
        )))
        .add_service(TransfersServer::new(TransfersService::new(sk, attestor)))
        .serve(args.rpc_addr)
        .await?;

    Ok(())
}<|MERGE_RESOLUTION|>--- conflicted
+++ resolved
@@ -67,18 +67,11 @@
         .add_service(CoreServer::new(CoreService::new(
             config.clone(),
             sk.clone(),
-<<<<<<< HEAD
-            EpidAttestor,
+            attestor.clone(),
         )))
-        .add_service(TransfersServer::new(TransfersService::<EpidAttestor>::new(
-            config.clone(),
-            sk.clone(),
-            EpidAttestor,
-=======
-            attestor.clone(),
->>>>>>> 2afbe50f
+        .add_service(TransfersServer::new(TransfersService::new(
+            config, sk, attestor,
         )))
-        .add_service(TransfersServer::new(TransfersService::new(sk, attestor)))
         .serve(args.rpc_addr)
         .await?;
 
