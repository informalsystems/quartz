[package]
name = "quartz-app-transfers-enclave"
version = "0.1.0"
edition = "2021"
authors = ["Informal Systems <hello@informal.systems>"]
default-run = "quartz-app-transfers-enclave"

[[bin]]
name = "encrypt"
path = "bin/encrypt.rs"

[features]
mock-sgx = ["quartz-common/mock-sgx-cw", "quartz-common/mock-sgx-enclave"]
default = []

[dependencies]
# external
async-trait = "0.1.81"
anyhow = { version = "1.0.86" }
base64 = "0.22.1"
clap = { version = "4.1.8", default-features = false, features = ["derive", "std"] }
color-eyre = { version = "0.6.2", default-features = false }
ecies = { version = "0.2.3", default-features = false, features = ["pure"] }
hex = { version = "0.4.3", default-features = false }
k256 = { version = "0.13.2", default-features = false, features = ["ecdsa", "alloc"] }
prost = { version = "=0.13.1", default-features = false }
serde = { version = "1.0.203", default-features = false, features = ["derive"] }
serde_json = { version = "1.0.94", default-features = false, features = ["alloc"] }
sha2 = { version = "0.10.8", default-features = false }
reqwest = "0.12.7"
thiserror = { version = "1.0.49", default-features = false }
tokio = { version = "=1.39.2", default-features = false, features = ["macros", "rt"] }
tonic = { version = "=0.12.1", default-features = false, features = ["codegen", "prost", "transport"] }
tracing = "0.1.39"
futures-util = "0.3.30"

# cosmos
cosmrs = { version = "=0.17.0", default-features = false }
cosmwasm-std = { version = "2.1.1", default-features = false, features = ["std"] }
tendermint = { version = "=0.38.1", default-features = false }
tendermint-rpc = { version = "=0.38.1", default-features = false }
tendermint-light-client = { version = "=0.38.1", default-features = false, features = ["rust-crypto"] }
transfers-contract = { path = "../contracts", default-features = false }

# quartz
<<<<<<< HEAD
quartz-common = { path = "../../../core/quartz-common", features = ["full"] }
=======
# quartz-common = { git = "ssh://git@github.com/informalsystems/cycles-quartz.git", features=["full"]}
quartz-common = { path = "../../../core/quartz-common", features=["full"]}
wasmd-client = { path = "../../../cosmwasm/packages/wasmd-client"}
tm-prover = { path = "../../../utils/tm-prover", default-features = false }
>>>>>>> d536f128

[dev-dependencies]
cw-multi-test = "2.1.0"

[build-dependencies]
tonic-build = { version = "=0.12.1", default-features = false, features = ["prost", "transport"] }<|MERGE_RESOLUTION|>--- conflicted
+++ resolved
@@ -43,14 +43,9 @@
 transfers-contract = { path = "../contracts", default-features = false }
 
 # quartz
-<<<<<<< HEAD
 quartz-common = { path = "../../../core/quartz-common", features = ["full"] }
-=======
-# quartz-common = { git = "ssh://git@github.com/informalsystems/cycles-quartz.git", features=["full"]}
-quartz-common = { path = "../../../core/quartz-common", features=["full"]}
-wasmd-client = { path = "../../../cosmwasm/packages/wasmd-client"}
+wasmd-client = { path = "../../../cosmwasm/packages/wasmd-client" }
 tm-prover = { path = "../../../utils/tm-prover", default-features = false }
->>>>>>> d536f128
 
 [dev-dependencies]
 cw-multi-test = "2.1.0"
