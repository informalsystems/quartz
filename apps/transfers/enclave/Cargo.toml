[package]
name = "quartz-app-transfers-enclave"
version = "0.1.0"
edition = "2021"
authors = ["Informal Systems <hello@informal.systems>"]
autobins = false

[[bin]]
name = "encrypt"
path = "bin/encrypt.rs"

<<<<<<< HEAD
[features]
mock-sgx = ["quartz-cw/mock-sgx", "quartz-enclave/mock-sgx"]

=======
>>>>>>> fe06f244
[dependencies]
# external
anyhow.workspace = true
clap.workspace = true
color-eyre.workspace = true
ecies.workspace = true
hex.workspace = true
k256.workspace = true
prost.workspace = true
serde.workspace = true
serde_json.workspace = true
thiserror.workspace = true
tokio.workspace = true
tonic.workspace = true

# cosmos
cosmrs.workspace = true
cosmwasm-std.workspace = true
tendermint.workspace = true
tendermint-light-client.workspace = true

# quartz
cycles-sync.workspace = true
quartz-cw.workspace = true
quartz-proto.workspace = true
quartz-enclave.workspace = true
transfers-contract.workspace = true

[build-dependencies]
tonic-build.workspace = true<|MERGE_RESOLUTION|>--- conflicted
+++ resolved
@@ -9,12 +9,9 @@
 name = "encrypt"
 path = "bin/encrypt.rs"
 
-<<<<<<< HEAD
 [features]
 mock-sgx = ["quartz-cw/mock-sgx", "quartz-enclave/mock-sgx"]
 
-=======
->>>>>>> fe06f244
 [dependencies]
 # external
 anyhow.workspace = true
