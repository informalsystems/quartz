[package]
name = "quartz-app-transfers-enclave"
version = "0.1.0"
edition = "2021"
authors = ["Informal Systems <hello@informal.systems>"]
default-run = "quartz-app-transfers-enclave"

[[bin]]
name = "encrypt"
path = "bin/encrypt.rs"

[features]
mock-sgx = ["quartz-cw/mock-sgx", "quartz-enclave/mock-sgx"]

[dependencies]
# external
anyhow.workspace = true
clap.workspace = true
color-eyre.workspace = true
ecies.workspace = true
hex.workspace = true
k256.workspace = true
prost.workspace = true
serde.workspace = true
serde_json.workspace = true
sha2.workspace = true
thiserror.workspace = true
tokio.workspace = true
tonic.workspace = true

# cosmos
cosmrs.workspace = true
cosmwasm-std.workspace = true
tendermint.workspace = true
tendermint-light-client.workspace = true

# quartz
<<<<<<< HEAD
quartz-common = { path = "../../../core/quartz-common"}

[dev-dependencies]
cw-multi-test = "0.17.0"
serde_json = "1.0.113"
=======
cycles-sync.workspace = true
quartz-cw.workspace = true
quartz-proto.workspace = true
quartz-enclave.workspace = true
transfers-contract.workspace = true
>>>>>>> 2a4e7f5e

[build-dependencies]
tonic-build.workspace = true<|MERGE_RESOLUTION|>--- conflicted
+++ resolved
@@ -10,7 +10,7 @@
 path = "bin/encrypt.rs"
 
 [features]
-mock-sgx = ["quartz-cw/mock-sgx", "quartz-enclave/mock-sgx"]
+mock-sgx = ["quartz-common/mock-sgx-cw", "quartz-common/mock-sgx-enclave"]
 
 [dependencies]
 # external
@@ -34,20 +34,15 @@
 tendermint.workspace = true
 tendermint-light-client.workspace = true
 
+
+cycles-sync.workspace = true
+transfers-contract.workspace = true
+
 # quartz
-<<<<<<< HEAD
-quartz-common = { path = "../../../core/quartz-common"}
+quartz-common = { workspace=true, features=["full"]}
 
 [dev-dependencies]
 cw-multi-test = "0.17.0"
-serde_json = "1.0.113"
-=======
-cycles-sync.workspace = true
-quartz-cw.workspace = true
-quartz-proto.workspace = true
-quartz-enclave.workspace = true
-transfers-contract.workspace = true
->>>>>>> 2a4e7f5e
 
 [build-dependencies]
 tonic-build.workspace = true