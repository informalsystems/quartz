[package]
name = "quartz-app-transfers-enclave"
version = "0.1.0"
edition = "2021"
authors = ["Informal Systems <hello@informal.systems>"]
default-run = "quartz-app-transfers-enclave"

[[bin]]
name = "encrypt"
path = "bin/encrypt.rs"

[features]
mock-sgx = ["quartz-common/mock-sgx-cw", "quartz-common/mock-sgx-enclave"]

[dependencies]
# external
anyhow.workspace = true
clap.workspace = true
color-eyre.workspace = true
ecies.workspace = true
hex.workspace = true
k256.workspace = true
prost.workspace = true
serde.workspace = true
serde_json.workspace = true
sha2.workspace = true
thiserror.workspace = true
tokio.workspace = true
tonic.workspace = true

# cosmos
cosmrs.workspace = true
cosmwasm-std.workspace = true
tendermint.workspace = true
tendermint-light-client.workspace = true

<<<<<<< HEAD
# quartz
# cycles-sync.workspace = true
quartz-cw.workspace = true
quartz-proto.workspace = true
quartz-enclave.workspace = true
=======

cycles-sync.workspace = true
>>>>>>> 63aa30db
transfers-contract.workspace = true

# quartz
quartz-common = { workspace=true, features=["full"]}

[dev-dependencies]
cw-multi-test = "0.17.0"

[build-dependencies]
tonic-build.workspace = true<|MERGE_RESOLUTION|>--- conflicted
+++ resolved
@@ -34,16 +34,8 @@
 tendermint.workspace = true
 tendermint-light-client.workspace = true
 
-<<<<<<< HEAD
-# quartz
-# cycles-sync.workspace = true
-quartz-cw.workspace = true
-quartz-proto.workspace = true
-quartz-enclave.workspace = true
-=======
 
 cycles-sync.workspace = true
->>>>>>> 63aa30db
 transfers-contract.workspace = true
 
 # quartz
