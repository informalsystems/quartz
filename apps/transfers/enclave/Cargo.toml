[package]
name = "quartz-app-transfers-enclave"
version = "0.1.0"
edition = "2021"
authors = ["Informal Systems <hello@informal.systems>"]
default-run = "quartz-app-transfers-enclave"

[[bin]]
name = "encrypt"
path = "bin/encrypt.rs"

[features]
mock-sgx = ["quartz-common/mock-sgx-cw", "quartz-common/mock-sgx-enclave"]
default = []

[dependencies]
# external
<<<<<<< HEAD
anyhow.workspace = true
clap.workspace = true
color-eyre.workspace = true
ecies.workspace = true
hex.workspace = true
k256.workspace = true
prost.workspace = true
serde.workspace = true
serde_json.workspace = true
sha2.workspace = true
thiserror.workspace = true
tokio.workspace = true
tonic.workspace = true
tendermint-rpc = { workspace=true, features=["websocket-client", "http-client"]}
reqwest.workspace = true
futures-util = "0.3.30"
=======
anyhow = { version = "1.0.86", default-features = false }
clap = { version = "4.1.8", default-features = false, features = ["derive", "std"] }
color-eyre = { version = "0.6.2", default-features = false }
ecies = { version = "0.2.3", default-features = false, features = ["pure"] }
hex = { version = "0.4.3", default-features = false }
k256 = { version = "0.13.2", default-features = false, features = ["ecdsa", "alloc"] }
prost = { version = "=0.13.1", default-features = false }
serde = { version = "1.0.203", default-features = false, features = ["derive"] }
serde_json = { version = "1.0.94", default-features = false, features = ["alloc"] }
sha2 = { version = "0.10.8", default-features = false }
thiserror = { version = "1.0.49", default-features = false }
tokio = { version = "=1.39.2", default-features = false, features = ["macros", "rt"] }
tonic = { version = "=0.12.1", default-features = false, features = ["codegen", "prost", "transport"] }
>>>>>>> a9ea3fa9

# cosmos
cosmrs = { version = "=0.17.0", default-features = false }
cosmwasm-std = { version = "2.1.1", default-features = false, features = ["std"] }
tendermint = { version = "=0.38.1", default-features = false }
tendermint-light-client = { version = "=0.38.1", default-features = false, features = ["rust-crypto"] }
transfers-contract = { path = "../contracts", default-features = false }

# quartz
quartz-common = { git = "ssh://git@github.com/informalsystems/cycles-quartz.git", features=["full"]}

[dev-dependencies]
cw-multi-test = "2.1.0"

[build-dependencies]
tonic-build = { version = "=0.12.1", default-features = false, features = ["prost", "transport"] }<|MERGE_RESOLUTION|>--- conflicted
+++ resolved
@@ -15,24 +15,6 @@
 
 [dependencies]
 # external
-<<<<<<< HEAD
-anyhow.workspace = true
-clap.workspace = true
-color-eyre.workspace = true
-ecies.workspace = true
-hex.workspace = true
-k256.workspace = true
-prost.workspace = true
-serde.workspace = true
-serde_json.workspace = true
-sha2.workspace = true
-thiserror.workspace = true
-tokio.workspace = true
-tonic.workspace = true
-tendermint-rpc = { workspace=true, features=["websocket-client", "http-client"]}
-reqwest.workspace = true
-futures-util = "0.3.30"
-=======
 anyhow = { version = "1.0.86", default-features = false }
 clap = { version = "4.1.8", default-features = false, features = ["derive", "std"] }
 color-eyre = { version = "0.6.2", default-features = false }
@@ -46,7 +28,6 @@
 thiserror = { version = "1.0.49", default-features = false }
 tokio = { version = "=1.39.2", default-features = false, features = ["macros", "rt"] }
 tonic = { version = "=0.12.1", default-features = false, features = ["codegen", "prost", "transport"] }
->>>>>>> a9ea3fa9
 
 # cosmos
 cosmrs = { version = "=0.17.0", default-features = false }
