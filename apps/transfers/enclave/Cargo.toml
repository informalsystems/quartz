--- conflicted
+++ resolved
@@ -43,15 +43,10 @@
 transfers-contract = { path = "../contracts", default-features = false }
 
 # quartz
-<<<<<<< HEAD
-quartz-common = { git = "ssh://git@github.com/informalsystems/cycles-quartz.git", features=["full"]}
+quartz-common = { git = "ssh://git@github.com/informalsystems/cycles-quartz.git", features=["full"] }
 wasmd-client = { git = "ssh://git@github.com/informalsystems/cycles-quartz.git" }
 tm-prover = { git = "ssh://git@github.com/informalsystems/cycles-quartz.git" }
-=======
-quartz-common = { path = "../../../core/quartz-common", features = ["full"] }
-wasmd-client = { path = "../../../cosmwasm/packages/wasmd-client" }
-tm-prover = { path = "../../../utils/tm-prover", default-features = false }
->>>>>>> 69dcb6fc
+
 
 [dev-dependencies]
 cw-multi-test = "2.1.0"
