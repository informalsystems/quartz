#!/bin/bash

#set -eo pipefail

ROOT=${ROOT:-$HOME}
DIR_QUARTZ="$ROOT/cycles-quartz"
DIR_QUARTZ_APP="$DIR_QUARTZ/apps/transfers"
DIR_QUARTZ_ENCLAVE="$DIR_QUARTZ_APP/enclave"
DIR_QUARTZ_TM_PROVER="$DIR_QUARTZ/utils/tm-prover"

NODE_URL=${NODE_URL:-127.0.0.1:26657}
CMD="wasmd --node http://$NODE_URL"


echo "--------------------------------------------------------"
echo "GRAMINE_PORT is set to: $GRAMINE_PORT"
echo "set trusted hash"

cd "$DIR_QUARTZ_TM_PROVER"
<<<<<<< HEAD
cargo run -- --chain-id testing \
--primary "http://$NODE_URL" \
--witnesses "http://$NODE_URL" \
--trusted-height 500000 \
--trusted-hash "5237772462A41C0296ED688A0327B8A60DF310F08997AD760EB74A70D0176C27" \
--contract-address "wasm14hj2tavq8fpesdwxxcu44rty3hh90vhujrvcmstl4zr3txmfvw9s0phg4d" \
--storage-key "quartz_session" \
--trace-file light-client-proof.json &> $DIR_QUARTZ_APP/output

cd $DIR_QUARTZ_APP
cat output | grep found | head -1 | awk '{print $NF}' | sed 's/\x1b\[[0-9;]*m//g' > trusted.hash
export TRUSTED_HASH=$(cat trusted.hash)
=======
CHAIN_STATUS=$($CMD status)
TRUSTED_HASH=$(echo "$CHAIN_STATUS" | jq -r .SyncInfo.latest_block_hash)
TRUSTED_HEIGHT=$(echo "$CHAIN_STATUS" | jq -r .SyncInfo.latest_block_height)
>>>>>>> 83441e50
echo "... $TRUSTED_HASH"

cd ""$DIR_QUARTZ_APP""
echo "$TRUSTED_HASH" > trusted.hash
echo "$TRUSTED_HEIGHT" > trusted.height

echo "--------------------------------------------------------"
echo "configure gramine"
cd "$DIR_QUARTZ_ENCLAVE"

echo "... gen priv key if it doesnt exist"
gramine-sgx-gen-private-key > /dev/null 2>&1 || :  # may fail

echo "... create manifest"
gramine-manifest  \
-Dlog_level="error"  \
-Dhome="$HOME"  \
-Darch_libdir="/lib/$(gcc -dumpmachine)"  \
-Dra_type="epid" \
-Dra_client_spid="51CAF5A48B450D624AEFE3286D314894" \
-Dra_client_linkable=1 \
-Dquartz_dir="$(pwd)"  \
-Dtrusted_height="$TRUSTED_HEIGHT"  \
-Dtrusted_hash="$TRUSTED_HASH"  \
-Dgramine_port="$GRAMINE_PORT" \
quartz.manifest.template quartz.manifest

echo "... sign manifest"
gramine-sgx-sign --manifest quartz.manifest --output quartz.manifest.sgx


echo "--------------------------------------------------------"
echo "... start gramine"
gramine-sgx ./quartz<|MERGE_RESOLUTION|>--- conflicted
+++ resolved
@@ -17,24 +17,9 @@
 echo "set trusted hash"
 
 cd "$DIR_QUARTZ_TM_PROVER"
-<<<<<<< HEAD
-cargo run -- --chain-id testing \
---primary "http://$NODE_URL" \
---witnesses "http://$NODE_URL" \
---trusted-height 500000 \
---trusted-hash "5237772462A41C0296ED688A0327B8A60DF310F08997AD760EB74A70D0176C27" \
---contract-address "wasm14hj2tavq8fpesdwxxcu44rty3hh90vhujrvcmstl4zr3txmfvw9s0phg4d" \
---storage-key "quartz_session" \
---trace-file light-client-proof.json &> $DIR_QUARTZ_APP/output
-
-cd $DIR_QUARTZ_APP
-cat output | grep found | head -1 | awk '{print $NF}' | sed 's/\x1b\[[0-9;]*m//g' > trusted.hash
-export TRUSTED_HASH=$(cat trusted.hash)
-=======
 CHAIN_STATUS=$($CMD status)
 TRUSTED_HASH=$(echo "$CHAIN_STATUS" | jq -r .SyncInfo.latest_block_hash)
 TRUSTED_HEIGHT=$(echo "$CHAIN_STATUS" | jq -r .SyncInfo.latest_block_height)
->>>>>>> 83441e50
 echo "... $TRUSTED_HASH"
 
 cd ""$DIR_QUARTZ_APP""
