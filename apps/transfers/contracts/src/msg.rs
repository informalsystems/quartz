use cosmwasm_schema::cw_serde;
<<<<<<< HEAD
use cosmwasm_std::{Addr, HexBinary, Uint128};
use quartz_common::contract::{
    msg::execute::attested::{RawAttested, RawEpidAttestation},
=======
use quartz_cw::{
    msg::execute::attested::{RawAttested, RawAttestedMsgSansHandler, RawDefaultAttestation},
>>>>>>> 2afbe50f
    prelude::*,
};
use serde::{Deserialize, Serialize};

type AttestedMsg<M, RA = RawDefaultAttestation> = RawAttested<RawAttestedMsgSansHandler<M>, RA>;

#[cw_serde]
pub struct InstantiateMsg<RA = RawDefaultAttestation> {
    pub quartz: QuartzInstantiateMsg<RA>,
    pub denom: String,
}

#[cw_serde]
pub enum QueryMsg {
    GetBalance { address: String },
}

#[cw_serde]
#[allow(clippy::large_enum_variant)]
pub enum ExecuteMsg<RA = RawDefaultAttestation> {
    // quartz initialization
    Quartz(QuartzExecuteMsg),

    // User msgs
    // clear text
    Deposit,
    Withdraw,
    ClearTextTransferRequest(execute::ClearTextTransferRequestMsg),
    // ciphertext
    TransferRequest(execute::TransferRequestMsg),
    QueryRequest(execute::QueryRequestMsg),

    // Enclave msgs
    Update(AttestedMsg<execute::UpdateMsg, RA>),
    QueryResponse(AttestedMsg<execute::QueryResponseMsg, RA>),
}

pub mod execute {
<<<<<<< HEAD
    use cosmwasm_std::{DepsMut, Env, MessageInfo, Response, StdError};
    use quartz_common::contract::{
        error::Error,
        handler::Handler,
        msg::{execute::attested::HasUserData, HasDomainType},
        state::UserData,
    };
=======
    use cosmwasm_schema::cw_serde;
    use cosmwasm_std::{Addr, HexBinary, Uint128};
    use quartz_cw::{msg::execute::attested::HasUserData, state::UserData};
>>>>>>> 2afbe50f
    use sha2::{Digest, Sha256};

    #[cw_serde]
    pub struct ClearTextTransferRequestMsg {
        pub sender: Addr,
        pub receiver: Addr,
        pub amount: Uint128,
        // pub proof: π
    }

    #[cw_serde]
    pub struct QueryRequestMsg {
        pub emphemeral_pubkey: HexBinary,
    }

    #[cw_serde]
    pub struct TransferRequestMsg {
        pub ciphertext: HexBinary,
        pub digest: HexBinary,
        // pub proof: π
    }

    #[cw_serde]
    pub enum Request {
        Transfer(HexBinary),
        Withdraw(Addr),
        Deposit(Addr, Uint128),
    }

    #[cw_serde]
    pub struct UpdateMsg {
        pub ciphertext: HexBinary,
        pub quantity: u32,
        pub withdrawals: Vec<(Addr, Uint128)>,
        // pub proof: π
    }

    impl HasUserData for UpdateMsg {
        fn user_data(&self) -> UserData {
            let mut hasher = Sha256::new();
            hasher.update(serde_json::to_string(&self).expect("infallible serializer"));
            let digest: [u8; 32] = hasher.finalize().into();

            let mut user_data = [0u8; 64];
            user_data[0..32].copy_from_slice(&digest);
            user_data
        }
    }

    #[cw_serde]
    pub struct QueryResponseMsg {
        pub address: Addr,
        pub encrypted_bal: HexBinary,
        // pub proof: π
    }

    impl HasUserData for QueryResponseMsg {
        fn user_data(&self) -> UserData {
            let mut hasher = Sha256::new();
            hasher.update(serde_json::to_string(&self).expect("infallible serializer"));
            let digest: [u8; 32] = hasher.finalize().into();

            let mut user_data = [0u8; 64];
            user_data[0..32].copy_from_slice(&digest);
            user_data
        }
    }
}<|MERGE_RESOLUTION|>--- conflicted
+++ resolved
@@ -1,14 +1,10 @@
 use cosmwasm_schema::cw_serde;
-<<<<<<< HEAD
 use cosmwasm_std::{Addr, HexBinary, Uint128};
 use quartz_common::contract::{
-    msg::execute::attested::{RawAttested, RawEpidAttestation},
-=======
-use quartz_cw::{
     msg::execute::attested::{RawAttested, RawAttestedMsgSansHandler, RawDefaultAttestation},
->>>>>>> 2afbe50f
-    prelude::*,
+    prelude::*
 };
+
 use serde::{Deserialize, Serialize};
 
 type AttestedMsg<M, RA = RawDefaultAttestation> = RawAttested<RawAttestedMsgSansHandler<M>, RA>;
@@ -45,19 +41,14 @@
 }
 
 pub mod execute {
-<<<<<<< HEAD
-    use cosmwasm_std::{DepsMut, Env, MessageInfo, Response, StdError};
+    use cosmwasm_std::{Addr, HexBinary, Uint128, DepsMut, Env, MessageInfo, Response, StdError};
     use quartz_common::contract::{
         error::Error,
         handler::Handler,
         msg::{execute::attested::HasUserData, HasDomainType},
         state::UserData,
     };
-=======
     use cosmwasm_schema::cw_serde;
-    use cosmwasm_std::{Addr, HexBinary, Uint128};
-    use quartz_cw::{msg::execute::attested::HasUserData, state::UserData};
->>>>>>> 2afbe50f
     use sha2::{Digest, Sha256};
 
     #[cw_serde]
