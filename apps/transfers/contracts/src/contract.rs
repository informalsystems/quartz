<<<<<<< HEAD
use cosmwasm_std::{entry_point, DepsMut, Env, HexBinary, MessageInfo, Response};
use quartz_common::contract::handler::RawHandler;
=======
use cosmwasm_std::{
    entry_point, to_json_binary, Binary, Deps, DepsMut, Env, HexBinary, MessageInfo, Response,
    StdResult,
};
use quartz_cw::handler::RawHandler;
>>>>>>> 2a4e7f5e

use crate::{
    error::ContractError,
    msg::{
        execute::{QueryResponseMsg, Request, UpdateMsg},
        ExecuteMsg, InstantiateMsg, QueryMsg,
    },
    state::{BALANCES, DENOM, REQUESTS, STATE},
};

#[cfg_attr(not(feature = "library"), entry_point)]
pub fn instantiate(
    mut deps: DepsMut,
    env: Env,
    info: MessageInfo,
    msg: InstantiateMsg,
) -> Result<Response, ContractError> {
    // must be handled first!
    msg.quartz.handle_raw(deps.branch(), &env, &info)?;

    DENOM.save(deps.storage, &msg.denom)?;

    let requests: Vec<Request> = Vec::new();
    REQUESTS.save(deps.storage, &requests)?;

    let state: HexBinary = HexBinary::from(&[0x00]);
    STATE.save(deps.storage, &state)?;

    Ok(Response::new()
        .add_attribute("method", "instantiate")
        .add_attribute("owner", info.sender))
}

#[cfg_attr(not(feature = "library"), entry_point)]
pub fn execute(
    mut deps: DepsMut,
    env: Env,
    info: MessageInfo,
    msg: ExecuteMsg,
) -> Result<Response, ContractError> {
    use execute::*;

    match msg {
        // Quartz msgs
        ExecuteMsg::Quartz(msg) => msg.handle_raw(deps, &env, &info).map_err(Into::into),

        // Clear user msgs
        ExecuteMsg::Deposit => deposit(deps, env, info),
        ExecuteMsg::Withdraw => withdraw(deps, env, info),
        ExecuteMsg::ClearTextTransferRequest(_) => unimplemented!(),
        ExecuteMsg::QueryRequest(msg) => query_balance(deps, env, info, msg),

        // Cipher user msgs
        ExecuteMsg::TransferRequest(msg) => transfer_request(deps, env, info, msg),

        // Enclave msgs
        ExecuteMsg::Update(attested_msg) => {
            let _ = attested_msg
                .clone()
                .handle_raw(deps.branch(), &env, &info)?;
            let UpdateMsg {
                ciphertext,
                quantity,
                withdrawals,
            } = attested_msg.msg.0;
            update(
                deps,
                env,
                info,
                UpdateMsg {
                    ciphertext,
                    quantity,
                    withdrawals,
                },
            )
        }

        ExecuteMsg::QueryResponse(attested_msg) => {
            let _ = attested_msg
                .clone()
                .handle_raw(deps.branch(), &env, &info)?;
            let QueryResponseMsg {
                address,
                encrypted_bal,
            } = attested_msg.msg.0;
            store_balance(
                deps,
                env,
                info,
                QueryResponseMsg {
                    address,
                    encrypted_bal,
                },
            )
        }
    }
}

pub mod execute {
    use cosmwasm_std::{coins, BankMsg, DepsMut, Env, Event, MessageInfo, Response};
    use cw_utils::must_pay;

    use crate::{
        error::ContractError,
        msg::execute::{QueryRequestMsg, QueryResponseMsg, Request, TransferRequestMsg, UpdateMsg},
        state::{BALANCES, DENOM, REQUESTS, STATE},
    };

    pub fn deposit(deps: DepsMut, _env: Env, info: MessageInfo) -> Result<Response, ContractError> {
        let denom: String = DENOM.load(deps.storage)?;
        let quantity = must_pay(&info, &denom)?;

        let mut requests = REQUESTS.load(deps.storage)?;

        requests.push(Request::Deposit(info.sender, quantity));

        REQUESTS.save(deps.storage, &requests)?;

        let event = Event::new("transfer").add_attribute("action", "user");
        let resp = Response::new().add_event(event);

        Ok(resp)
    }

    pub fn withdraw(
        deps: DepsMut,
        _env: Env,
        info: MessageInfo,
    ) -> Result<Response, ContractError> {
        let mut requests = REQUESTS.load(deps.storage)?;

        requests.push(Request::Withdraw(info.sender));

        REQUESTS.save(deps.storage, &requests)?;

        let event = Event::new("transfer").add_attribute("action", "user");
        let resp = Response::new().add_event(event);

        Ok(resp)
    }

    pub fn query_balance(
        _deps: DepsMut,
        _env: Env,
        _info: MessageInfo,
        msg: QueryRequestMsg,
    ) -> Result<Response, ContractError> {
        let event = Event::new("query_balance")
            .add_attribute("query", "user")
            .add_attribute("emphemeral_pubkey", msg.emphemeral_pubkey.to_string());
        let resp = Response::new().add_event(event);
        Ok(resp)
    }

    pub fn transfer_request(
        deps: DepsMut,
        _env: Env,
        _info: MessageInfo,
        msg: TransferRequestMsg,
    ) -> Result<Response, ContractError> {
        let mut requests = REQUESTS.load(deps.storage)?;

        requests.push(Request::Transfer(msg.ciphertext));

        REQUESTS.save(deps.storage, &requests)?;

        let event = Event::new("transfer").add_attribute("action", "user");
        let resp = Response::new().add_event(event);

        Ok(resp)
    }

    pub fn update(
        deps: DepsMut,
        _env: Env,
        _info: MessageInfo,
        msg: UpdateMsg,
    ) -> Result<Response, ContractError> {
        // Store state
        STATE.save(deps.storage, &msg.ciphertext)?;

        // Clear queue
        let mut requests: Vec<Request> = REQUESTS.load(deps.storage)?;

        requests.drain(0..msg.quantity as usize);

        REQUESTS.save(deps.storage, &requests)?;

        // Process withdrawals
        let denom = DENOM.load(deps.storage)?;

        let messages = msg
            .withdrawals
            .into_iter()
            .map(|(user, funds)| BankMsg::Send {
                to_address: user.to_string(),
                amount: coins(funds.into(), &denom),
            });

        let resp = Response::new().add_messages(messages);

        Ok(resp)
    }

    pub fn store_balance(
        deps: DepsMut,
        _env: Env,
        _info: MessageInfo,
        msg: QueryResponseMsg,
    ) -> Result<Response, ContractError> {
        // Store state
        BALANCES.save(deps.storage, &msg.address.to_string(), &msg.encrypted_bal)?;

        // Emit event
        let event = Event::new("store_balance")
            .add_attribute("query", "enclave") // TODO Weird to name it enclave?
            .add_attribute("address", msg.address.to_string())
            .add_attribute("encrypted_balance", msg.encrypted_bal.to_string());
        let resp = Response::new().add_event(event);
        Ok(resp)
    }
}

#[cfg_attr(not(feature = "library"), entry_point)]
pub fn query(deps: Deps, _env: Env, msg: QueryMsg) -> StdResult<Binary> {
    match msg {
        QueryMsg::GetBalance { address } => to_json_binary(&query::get_balance(deps, address)?),
    }
}
mod query {
    use super::*;

    pub fn get_balance(deps: Deps, address: String) -> StdResult<HexBinary> {
        let balance = BALANCES.may_load(deps.storage, &address)?;
        Ok(balance.unwrap_or_default())
    }
}<|MERGE_RESOLUTION|>--- conflicted
+++ resolved
@@ -1,13 +1,8 @@
-<<<<<<< HEAD
-use cosmwasm_std::{entry_point, DepsMut, Env, HexBinary, MessageInfo, Response};
-use quartz_common::contract::handler::RawHandler;
-=======
 use cosmwasm_std::{
     entry_point, to_json_binary, Binary, Deps, DepsMut, Env, HexBinary, MessageInfo, Response,
     StdResult,
 };
-use quartz_cw::handler::RawHandler;
->>>>>>> 2a4e7f5e
+use quartz_common::contract::handler::RawHandler;
 
 use crate::{
     error::ContractError,
