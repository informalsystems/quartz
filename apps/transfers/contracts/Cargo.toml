[package]
name = "transfers-contract"
version = "0.1.0"
edition = "2021"
authors = ["Informal Systems <hello@informal.systems>"]
exclude = ["contract.wasm", "hash.txt"]

[[bin]]
name = "schema"
path = "bin/schema.rs"

[lib]
crate-type = ["cdylib", "rlib"]

[profile.release]
opt-level = 3
debug = false
rpath = false
lto = true
debug-assertions = false
codegen-units = 1
panic = 'abort'
incremental = false
overflow-checks = true


[features]
mock-sgx = ["quartz-common/mock-sgx-cw"]
library = []

[dependencies]
# external
<<<<<<< HEAD
sha2 = { version = "0.10.8", default-features = false }
serde_json = { version = "1.0.122", default-features = false, features = ["alloc"] }
serde = { version = "1.0.204", default-features = false, features = ["derive"] }
thiserror = { version = "1.0.63", default-features = false }
=======
sha2 = "0.10.8"
serde_json = "1.0.117"
serde = { version = "1.0.137", default-features = false, features = ["derive"] }
thiserror = { version = "1.0.49" }
getrandom = { version = "0.2.15", features = ["js"] }
>>>>>>> bbd68d7b

# cosmwasm
cosmwasm-std = { version = "2.1.1", default-features = false }
cosmwasm-schema = { version = "2.1.1", default-features = false }
cw2 = { version = "2.0.0", default-features = false }
cw-storage-plus = { version = "2.0.0", default-features = false }
cw20-base = { version = "2.0.0", default-features = false, features = ["library"] }
cw-utils = { version = "2.0.0", default-features = false }

# quartz
quartz-common = { path = "../../../core/quartz-common", default-features = false, features = ["contract"] }

# patch indirect deps
getrandom = { version = "0.2.15", default-features = false, features = ["js"] }

[dev-dependencies]
cw-multi-test = { version = "2.1.0", default-features = false }
serde_json = "1.0.122"<|MERGE_RESOLUTION|>--- conflicted
+++ resolved
@@ -30,18 +30,10 @@
 
 [dependencies]
 # external
-<<<<<<< HEAD
-sha2 = { version = "0.10.8", default-features = false }
+sha2 = "0.10.8"
 serde_json = { version = "1.0.122", default-features = false, features = ["alloc"] }
 serde = { version = "1.0.204", default-features = false, features = ["derive"] }
-thiserror = { version = "1.0.63", default-features = false }
-=======
-sha2 = "0.10.8"
-serde_json = "1.0.117"
-serde = { version = "1.0.137", default-features = false, features = ["derive"] }
-thiserror = { version = "1.0.49" }
-getrandom = { version = "0.2.15", features = ["js"] }
->>>>>>> bbd68d7b
+thiserror = { version = "1.0.63" }
 
 # cosmwasm
 cosmwasm-std = { version = "2.1.1", default-features = false }
