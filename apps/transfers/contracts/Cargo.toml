[package]
name = "transfers-contract"
version = "0.1.0"
edition = "2021"
authors = ["Informal Systems <hello@informal.systems>"]
exclude = ["contract.wasm", "hash.txt"]

[[bin]]
name = "schema"
path = "bin/schema.rs"

[lib]
crate-type = ["cdylib", "rlib"]

[profile.release]
opt-level = 3
debug = false
rpath = false
lto = true
debug-assertions = false
codegen-units = 1
panic = 'abort'
incremental = false
overflow-checks = true

[features]
<<<<<<< HEAD
mock-sgx = ["quartz-cw/mock-sgx"]
library = []
=======
library = []
mock-sgx = ["quartz-common/mock-sgx-cw"]
>>>>>>> 63aa30db

[dependencies]
# external
sha2 = "0.10.8"
serde_json = "1.0.117"
serde = { version = "1.0.137", default-features = false, features = ["derive"] }
thiserror = { version = "1.0.49" }

# cosmwasm
cosmwasm-std = { version = "2.1.1", default-features = false, features = ["std"] }
cosmwasm-schema = { version = "2.1.1", default-features = false }
cw2 = "2.0.0"
cw-storage-plus = { version = "2.0.0", default-features = false }
cw20-base = { version = "2.0.0", features = ["library"] }
cw-utils = "2.0.0"

# quartz
<<<<<<< HEAD
quartz-cw = { path = "../../../cosmwasm/packages/quartz-cw", features = ["mock-sgx"] }

# patch indirect deps
getrandom = { version = "0.2.15", features = ["js"] }
=======
quartz-common = { path = "../../../core/quartz-common", features=["contract"]}
>>>>>>> 63aa30db
<|MERGE_RESOLUTION|>--- conflicted
+++ resolved
@@ -24,13 +24,8 @@
 overflow-checks = true
 
 [features]
-<<<<<<< HEAD
-mock-sgx = ["quartz-cw/mock-sgx"]
-library = []
-=======
 library = []
 mock-sgx = ["quartz-common/mock-sgx-cw"]
->>>>>>> 63aa30db
 
 [dependencies]
 # external
@@ -48,11 +43,4 @@
 cw-utils = "2.0.0"
 
 # quartz
-<<<<<<< HEAD
-quartz-cw = { path = "../../../cosmwasm/packages/quartz-cw", features = ["mock-sgx"] }
-
-# patch indirect deps
-getrandom = { version = "0.2.15", features = ["js"] }
-=======
-quartz-common = { path = "../../../core/quartz-common", features=["contract"]}
->>>>>>> 63aa30db
+quartz-common = { path = "../../../core/quartz-common", features=["contract"]}