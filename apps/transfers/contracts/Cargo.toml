--- conflicted
+++ resolved
@@ -40,11 +40,7 @@
 cw-utils = { version = "2.0.0", default-features = false }
 
 # quartz
-<<<<<<< HEAD
-quartz-common = { path = "../../../core/quartz-common", default-features = false, features=["contract"] }
-=======
 quartz-common = { path = "../../../core/quartz-common", default-features = false, features = ["contract"] }
->>>>>>> d536f128
 
 # patch indirect deps
 getrandom = { version = "0.2.15", features = ["js"] }
