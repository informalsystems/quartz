[package]
name = "cw-tee-mtcs"
version = "0.1.0"
edition = "2021"
authors = ["Informal Systems <hello@informal.systems>"]
exclude = ["contract.wasm", "hash.txt"]

[lib]
crate-type = ["cdylib", "rlib"]

[profile.release]
opt-level = 3
debug = false
rpath = false
lto = true
debug-assertions = false
codegen-units = 1
panic = 'abort'
incremental = false
overflow-checks = true

[features]
<<<<<<< HEAD
mock-sgx = ["quartz-cw/mock-sgx"]
library = []
=======
library = []
mock-sgx = ["quartz-common/mock-sgx-cw"]
>>>>>>> 63aa30db

[dependencies]
# external
hex = { version = "0.4.3", default-features = false }
k256 = { version = "0.13.2", default-features = false, features = ["ecdsa"] }
schemars = "0.8.15"
sha2 = "0.10.8"
serde_json = "1.0.117"
thiserror = { version = "1.0.49" }

# cosmwasm
cosmwasm-schema = { version = "2.0.0", default-features = false }
cosmwasm-std = { version = "2.0.0", default-features = false, features = ["std"] }
cw-storage-plus = { version = "2.0.0", default-features = false }
cw20-base = { version = "2.0.0", features = ["library"] }
cw20 = "2.0.0"
cw2 = "2.0.0"

# quartz
quartz-common = { path = "../../../../core/quartz-common/", features = ["contract"]}

# patch indirect deps
getrandom = { version = "0.2.15", features = ["js"] }

[dev-dependencies]
cw-multi-test = "2.0.0"
serde_json = "1.0.113"<|MERGE_RESOLUTION|>--- conflicted
+++ resolved
@@ -20,13 +20,8 @@
 overflow-checks = true
 
 [features]
-<<<<<<< HEAD
-mock-sgx = ["quartz-cw/mock-sgx"]
-library = []
-=======
 library = []
 mock-sgx = ["quartz-common/mock-sgx-cw"]
->>>>>>> 63aa30db
 
 [dependencies]
 # external
