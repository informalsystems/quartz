--- conflicted
+++ resolved
@@ -51,10 +51,6 @@
 getrandom = { version = "0.2.15", features = ["js"] }
 
 [dev-dependencies]
-<<<<<<< HEAD
+cosmwasm-schema = "2.1.1"
 cw-multi-test = "2.1.0"
-=======
-cosmwasm-schema = "2.1.1"
-cw-multi-test = "2.0.0"
->>>>>>> bbd68d7b
 serde_json = "1.0.113"