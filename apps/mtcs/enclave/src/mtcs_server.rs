--- conflicted
+++ resolved
@@ -1,14 +1,14 @@
 use std::{
-    collections::BTreeMap,
+    collections::{BTreeMap, BTreeSet},
     sync::{Arc, Mutex},
 };
 
 use cosmrs::{tendermint::account::Id as TmAccountId, AccountId};
-use cosmwasm_std::HexBinary;
+use cosmwasm_std::{Addr, HexBinary, Uint128};
 //TODO: get rid of this
 use cw_tee_mtcs::{
     msg::execute::SubmitSetoffsMsg,
-    state::{RawHash, SettleOff, Transfer},
+    state::{LiquiditySource, LiquiditySourceType, RawHash, SettleOff, Transfer},
 };
 use ecies::{decrypt, encrypt};
 use k256::ecdsa::{SigningKey, VerifyingKey};
@@ -16,18 +16,13 @@
     algo::mcmf::primal_dual::PrimalDual, impls::complex_id::ComplexIdMtcs,
     obligation::SimpleObligation, prelude::DefaultMtcs, setoff::SimpleSetoff, Mtcs,
 };
-<<<<<<< HEAD
-use quartz_common::{contract::msg::execute::attested::RawAttested, enclave::attestor::Attestor};
-=======
-use quartz_cw::{msg::execute::attested::RawAttested, state::Config};
-use quartz_enclave::{attestor::Attestor, server::ProofOfPublication};
->>>>>>> 2a4e7f5e
+use quartz_common::{contract::{msg::execute::attested::RawAttested, state::Config}, enclave::{attestor::Attestor, server::ProofOfPublication}};
 use serde::{Deserialize, Serialize};
 use tonic::{Request, Response, Result as TonicResult, Status};
 
 use crate::{
     proto::{clearing_server::Clearing, RunClearingRequest, RunClearingResponse},
-    types::RawObligation,
+    types::ContractObligation,
 };
 
 pub type RawCipherText = HexBinary;
@@ -42,7 +37,7 @@
 #[derive(Clone, Debug, Serialize, Deserialize)]
 pub struct RunClearingMessage {
     intents: BTreeMap<RawHash, RawCipherText>,
-    liquidity_sources: Vec<HexBinary>,
+    liquidity_sources: BTreeSet<LiquiditySource>,
 }
 
 impl<A> MtcsService<A>
@@ -67,40 +62,25 @@
         &self,
         request: Request<RunClearingRequest>,
     ) -> TonicResult<Response<RunClearingResponse>> {
-        let message: ProofOfPublication<RunClearingMessage> = {
+        let message: RunClearingMessage = {
             let message = request.into_inner().message;
             serde_json::from_str(&message).map_err(|e| Status::invalid_argument(e.to_string()))?
         };
-
-        let (proof_value, message) = message
-            .verify(self.config.light_client_opts())
-            .map_err(Status::failed_precondition)?;
-
-        let proof_value_matches_msg =
-            serde_json::to_string(&message.intents).is_ok_and(|s| s.as_bytes() == proof_value);
-        if !proof_value_matches_msg {
-            return Err(Status::failed_precondition("proof verification"));
-        }
-
-        let digests_ciphertexts = message.intents;
+        // TODO: ensure no duplicates somewhere else!
+        let liquidity_sources: Vec<LiquiditySource> =
+            message.liquidity_sources.into_iter().collect();
+        let digests_ciphertexts: BTreeMap<HexBinary, HexBinary> = message.intents;
         let (digests, ciphertexts): (Vec<_>, Vec<_>) = digests_ciphertexts.into_iter().unzip();
 
         let sk = self.sk.lock().unwrap();
-        let obligations: Vec<SimpleObligation<_, i64>> = ciphertexts
+        let obligations: Vec<SimpleObligation<LiquiditySource, i64>> = ciphertexts
             .into_iter()
             .map(|ciphertext| decrypt_obligation(sk.as_ref().unwrap(), &ciphertext))
             .collect();
 
         let mut mtcs = ComplexIdMtcs::wrapping(DefaultMtcs::new(PrimalDual::default()));
-        let setoffs: Vec<SimpleSetoff<_, i64>> = mtcs.run(obligations).unwrap();
 
-        let liquidity_sources: Vec<_> = message
-            .liquidity_sources
-            .into_iter()
-            .map(|ls| VerifyingKey::from_sec1_bytes(&ls))
-            .collect::<Result<_, _>>()
-            .map_err(|e| Status::invalid_argument(e.to_string()))?;
-
+        let setoffs: Vec<SimpleSetoff<LiquiditySource, i64>> = mtcs.run(obligations).unwrap();
         let setoffs_enc: BTreeMap<RawHash, SettleOff> = setoffs
             .into_iter()
             .map(|so| into_settle_offs(so, &liquidity_sources))
@@ -109,7 +89,7 @@
             .collect();
 
         let msg = SubmitSetoffsMsg { setoffs_enc };
-
+        println!("setoff_msg: {:?}", msg);
         let attestation = self
             .attestor
             .quote(msg.clone())
@@ -117,65 +97,83 @@
 
         let attested_msg = RawAttested { msg, attestation };
         let message = serde_json::to_string(&attested_msg).unwrap();
-
         Ok(Response::new(RunClearingResponse { message }))
     }
 }
 
+// TODO Switch from Vec<_> to Vec<LiquiditySource>
 fn into_settle_offs(
-    so: SimpleSetoff<HexBinary, i64>,
-    liquidity_sources: &[VerifyingKey],
+    so: SimpleSetoff<LiquiditySource, i64>,
+    liquidity_sources: &Vec<LiquiditySource>,
 ) -> SettleOff {
-    let debtor_pk = VerifyingKey::from_sec1_bytes(&so.debtor).unwrap();
-    let creditor_pk = VerifyingKey::from_sec1_bytes(&so.creditor).unwrap();
+    println!("\nsetoff: {:?}", so);
+    println!("\nliq sources: {:?}", liquidity_sources);
 
-    if let Some(ls_pk) = liquidity_sources.iter().find(|ls| ls == &&debtor_pk) {
+    // TODO: temporary patch, fix issue with liquidity sources becoming type External
+    if liquidity_sources.iter().map(|lqs| lqs.address.clone()).collect::<Vec<Addr>>().contains(&&so.debtor.address) {
         // A setoff on a tender should result in the creditor's (i.e. the tender receiver) balance
         // decreasing by the setoff amount
         SettleOff::Transfer(Transfer {
-            payer: wasm_address(creditor_pk),
-            payee: wasm_address(*ls_pk),
-            amount: so.set_off as u64,
+            payer: so.creditor.address.clone(),
+            payee: so.debtor.address.clone(),
+            // TODO: Include denominations
+            amount: ("peppicoin".to_owned(), Uint128::from(so.set_off as u128)),
         })
-    } else if let Some(ls_pk) = liquidity_sources.iter().find(|ls| ls == &&creditor_pk) {
+    } else if liquidity_sources.iter().map(|lqs| lqs.address.clone()).collect::<Vec<Addr>>().contains(&&so.creditor.address) {
         // A setoff on an acceptance should result in the debtor's (i.e. the acceptance initiator)
         // balance increasing by the setoff amount
         SettleOff::Transfer(Transfer {
-            payer: wasm_address(*ls_pk),
-            payee: wasm_address(debtor_pk),
-            amount: so.set_off as u64,
+            payer: so.creditor.address.clone(),
+            payee: so.debtor.address.clone(),
+            amount: ("peppicoin".to_owned(), Uint128::from(so.set_off as u128)),
         })
     } else {
-        SettleOff::SetOff(encrypt_setoff(so, debtor_pk, creditor_pk))
+        // TODO: Tracked by issue #22
+
+        // A no-op for the time being.
+        SettleOff::SetOff(vec![])
     }
 }
 
-fn wasm_address(pk: VerifyingKey) -> String {
-    let tm_pk = TmAccountId::from(pk);
-    AccountId::new("wasm", tm_pk.as_bytes())
-        .unwrap()
-        .to_string()
-}
+// fn wasm_address(pk: VerifyingKey) -> String {
+//     let tm_pk = TmAccountId::from(pk);
+//     AccountId::new("wasm", tm_pk.as_bytes())
+//         .unwrap()
+//         .to_string()
+// }
 
-fn encrypt_setoff(
-    so: SimpleSetoff<HexBinary, i64>,
-    debtor_pk: VerifyingKey,
-    creditor_pk: VerifyingKey,
-) -> Vec<RawCipherText> {
-    let so_ser = serde_json::to_string(&so).expect("infallible serializer");
-    let so_debtor = encrypt(&debtor_pk.to_sec1_bytes(), so_ser.as_bytes()).unwrap();
-    let so_creditor = encrypt(&creditor_pk.to_sec1_bytes(), so_ser.as_bytes()).unwrap();
+// fn encrypt_setoff(
+//     so: SimpleSetoff<HexBinary, i64>,
+//     debtor_pk: VerifyingKey,
+//     creditor_pk: VerifyingKey,
+// ) -> Vec<RawCipherText> {
+//     let so_ser = serde_json::to_string(&so).expect("infallible serializer");
+//     let so_debtor = encrypt(&debtor_pk.to_sec1_bytes(), so_ser.as_bytes()).unwrap();
+//     let so_creditor = encrypt(&creditor_pk.to_sec1_bytes(), so_ser.as_bytes()).unwrap();
 
-    vec![so_debtor.into(), so_creditor.into()]
-}
+//     vec![so_debtor.into(), so_creditor.into()]
+// }
 
 fn decrypt_obligation(
     sk: &SigningKey,
     ciphertext: &RawCipherText,
-) -> SimpleObligation<HexBinary, i64> {
-    let o: RawObligation = {
+) -> SimpleObligation<LiquiditySource, i64> {
+    let o: ContractObligation = {
         let o = decrypt(&sk.to_bytes(), ciphertext).unwrap();
         serde_json::from_slice(&o).unwrap()
     };
-    SimpleObligation::new(None, o.debtor, o.creditor, i64::try_from(o.amount).unwrap()).unwrap()
+
+    SimpleObligation::new(
+        None,
+        LiquiditySource {
+            address: o.debtor,
+            source_type: LiquiditySourceType::External,
+        },
+        LiquiditySource {
+            address: o.creditor,
+            source_type: LiquiditySourceType::External,
+        },
+        i64::try_from(o.amount).unwrap(),
+    )
+    .unwrap()
 }