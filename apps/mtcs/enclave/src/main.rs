#![forbid(unsafe_code)]
#![doc = include_str!("../README.md")]
#![warn(
    clippy::checked_conversions,
    clippy::panic,
    clippy::panic_in_result_fn,
    trivial_casts,
    trivial_numeric_casts,
    rust_2018_idioms,
    unused_lifetimes,
    unused_import_braces,
    unused_qualifications
)]

mod cli;
mod mtcs_server;
mod proto;
mod types;
mod wslistener;

use std::{
    sync::{Arc, Mutex},
    time::Duration,
};

use clap::Parser;
use cli::Cli;
use mtcs_server::MtcsService;
use quartz_common::{
    contract::state::{Config, LightClientOpts},
    enclave::{
        attestor::{self, Attestor},
<<<<<<< HEAD
        server::CoreService,
=======
        server::{QuartzServer, WsListenerConfig},
>>>>>>> d536f128
    },
};

#[tokio::main(flavor = "current_thread")]
async fn main() -> Result<(), Box<dyn std::error::Error>> {
    let args = Cli::parse();

    let light_client_opts = LightClientOpts::new(
        args.chain_id.clone(),
        args.trusted_height.into(),
        Vec::from(args.trusted_hash)
            .try_into()
            .expect("invalid trusted hash"),
        (
            args.trust_threshold.numerator(),
            args.trust_threshold.denominator(),
        ),
        args.trusting_period,
        args.max_clock_drift,
        args.max_block_lag,
    )?;

    #[cfg(not(feature = "mock-sgx"))]
    let attestor = attestor::DcapAttestor {
        fmspc: args.fmspc.expect("FMSPC is required for DCAP"),
    };

    #[cfg(feature = "mock-sgx")]
    let attestor = attestor::MockAttestor;

    let config: Config = Config::new(
        attestor.mr_enclave()?,
        Duration::from_secs(30 * 24 * 60),
        light_client_opts,
        args.tcbinfo_contract.map(|c| c.to_string()),
<<<<<<< HEAD
=======
        args.dcap_verifier_contract.map(|c| c.to_string()),
>>>>>>> d536f128
    );

    let ws_config = WsListenerConfig {
        node_url: args.node_url,
        tx_sender: args.tx_sender,
        trusted_hash: args.trusted_hash,
        trusted_height: args.trusted_height,
        chain_id: args.chain_id,
    };

    let sk = Arc::new(Mutex::new(None));

    QuartzServer::new(config.clone(), sk.clone(), attestor.clone(), ws_config)
        .add_service(MtcsService::new(config, sk, attestor))
        .serve(args.rpc_addr)
        .await?;

    Ok(())
}<|MERGE_RESOLUTION|>--- conflicted
+++ resolved
@@ -30,11 +30,7 @@
     contract::state::{Config, LightClientOpts},
     enclave::{
         attestor::{self, Attestor},
-<<<<<<< HEAD
-        server::CoreService,
-=======
         server::{QuartzServer, WsListenerConfig},
->>>>>>> d536f128
     },
 };
 
@@ -70,10 +66,7 @@
         Duration::from_secs(30 * 24 * 60),
         light_client_opts,
         args.tcbinfo_contract.map(|c| c.to_string()),
-<<<<<<< HEAD
-=======
         args.dcap_verifier_contract.map(|c| c.to_string()),
->>>>>>> d536f128
     );
 
     let ws_config = WsListenerConfig {
