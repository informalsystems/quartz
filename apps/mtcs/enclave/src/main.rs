--- conflicted
+++ resolved
@@ -17,24 +17,23 @@
 mod proto;
 mod types;
 
+use std::{
+    sync::{Arc, Mutex},
+    time::Duration,
+};
+
+use clap::Parser;
 use cli::Cli;
 use mtcs_server::MtcsService;
 use proto::clearing_server::ClearingServer as MtcsServer;
-<<<<<<< HEAD
-use quartz_common::quartz_server;
-
-// Passing a custom clap Cli is optional
-quartz_server!(Cli, MtcsServer, |sk| MtcsServer::new(MtcsService::new(
-    sk,
-    EpidAttestor
-)));
-=======
-use quartz_cw::state::{Config, LightClientOpts};
-use quartz_enclave::{
-    attestor::{Attestor, DefaultAttestor},
-    server::CoreService,
+use quartz_common::{
+    contract::state::{Config, LightClientOpts},
+    enclave::{
+        attestor::{Attestor, DefaultAttestor},
+        server::CoreService
+    },
+    proto::core_server::CoreServer
 };
-use quartz_proto::quartz::core_server::CoreServer;
 use tonic::transport::Server;
 
 #[tokio::main(flavor = "current_thread")]
@@ -75,7 +74,6 @@
         .add_service(MtcsServer::new(MtcsService::new(config, sk, attestor)))
         .serve(args.rpc_addr)
         .await?;
->>>>>>> 2a4e7f5e
 
-// With default Cli:
-// quartz_server!(MtcsServer, |sk| MtcsServer::new(MtcsService::new(sk, EpidAttestor)));+    Ok(())
+}