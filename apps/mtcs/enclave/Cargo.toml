--- conflicted
+++ resolved
@@ -6,25 +6,6 @@
 
 [dependencies]
 # external
-<<<<<<< HEAD
-hex = { version = "0.4.3", default-features = false }
-k256 = { version = "0.13.2", default-features = false, features = ["ecdsa"] }
-schemars = "0.8.15"
-serde = { version = "1.0.189", default-features = false, features = ["derive"] }
-thiserror = { version = "1.0.49" }
-tonic = { version = "0.11.0" }
-tonic-build = "0.11.0"
-cosmrs = { version = "0.16.0" }
-cosmwasm-std = { version = "1.5.2", default-features = false }
-serde_json = { version = "1.0.94", default-features = false }
-ecies = { version = "0.2.3", default-features = false, features = ["pure"] }
-clap = { version = "4.1.8", default-features = false, features = ["derive", "std"] }
-tokio = { version = "1.0", default-features = false, features = ["macros", "rt-multi-thread"] }
-tendermint = { version = "=0.36.0", default-features = false }
-tendermint-light-client = { version = "=0.36.0", default-features = false, features = ["rust-crypto"] }
-color-eyre = { version = "0.6.2", default-features = false }
-prost = { version = "0.12.3", default-features = false }
-=======
 clap.workspace = true
 color-eyre.workspace = true
 ecies.workspace = true
@@ -42,28 +23,19 @@
 cosmwasm-std.workspace = true
 tendermint.workspace = true
 tendermint-light-client.workspace = true
->>>>>>> fe06f244
 
 # quartz
+cw-proof.workspace = true
 cw-tee-mtcs.workspace = true
 cycles-sync.workspace = true
 mtcs.workspace = true
-<<<<<<< HEAD
-
-# quartz
-cw-proof = { path = "../../../core/light-client-proofs/cw-proof" }
-quartz-cw = { path = "../../../cosmwasm/packages/quartz-cw" }
-quartz-proto = { path = "../../../core/quartz-proto" }
-quartz-enclave = { path = "../../../core/quartz" }
+quartz-cw.workspace = true
+quartz-enclave.workspace = true
+quartz-proto.workspace = true
 
 [dev-dependencies]
 cw-multi-test = "0.17.0"
 serde_json = "1.0.113"
-=======
-quartz-cw.workspace = true
-quartz-proto.workspace = true
-quartz-enclave.workspace = true
->>>>>>> fe06f244
 
 [build-dependencies]
 tonic-build.workspace = true