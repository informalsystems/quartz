[package]
name = "quartz-app-mtcs-enclave"
version = "0.1.0"
edition = "2021"
authors = ["Informal Systems <hello@informal.systems>"]

[features]
mock-sgx = ["quartz-cw/mock-sgx", "quartz-enclave/mock-sgx"]

[dependencies]
# external
clap.workspace = true
color-eyre.workspace = true
ecies.workspace = true
hex.workspace = true
k256.workspace = true
prost.workspace = true
serde.workspace = true
serde_json.workspace = true
thiserror.workspace = true
tokio.workspace = true
tonic.workspace = true

# cosmos
cosmrs.workspace = true
cosmwasm-std.workspace = true
tendermint.workspace = true
tendermint-light-client.workspace = true

# quartz
cw-tee-mtcs.workspace = true
mtcs.workspace = true
<<<<<<< HEAD

# quartz
quartz-common = { workspace = true, features = ["full"]}

[dev-dependencies]
cw-multi-test = "0.17.0"
serde_json = "1.0.113"
=======
quartz-cw.workspace = true
quartz-proto.workspace = true
quartz-enclave.workspace = true
>>>>>>> 2afbe50f

[build-dependencies]
tonic-build.workspace = true<|MERGE_RESOLUTION|>--- conflicted
+++ resolved
@@ -5,7 +5,7 @@
 authors = ["Informal Systems <hello@informal.systems>"]
 
 [features]
-mock-sgx = ["quartz-cw/mock-sgx", "quartz-enclave/mock-sgx"]
+mock-sgx = ["quartz-common/mock-sgx-cw", "quartz-common/mock-sgx-enclave"]
 
 [dependencies]
 # external
@@ -30,7 +30,6 @@
 # quartz
 cw-tee-mtcs.workspace = true
 mtcs.workspace = true
-<<<<<<< HEAD
 
 # quartz
 quartz-common = { workspace = true, features = ["full"]}
@@ -38,11 +37,6 @@
 [dev-dependencies]
 cw-multi-test = "0.17.0"
 serde_json = "1.0.113"
-=======
-quartz-cw.workspace = true
-quartz-proto.workspace = true
-quartz-enclave.workspace = true
->>>>>>> 2afbe50f
 
 [build-dependencies]
 tonic-build.workspace = true