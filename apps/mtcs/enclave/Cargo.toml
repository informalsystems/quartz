--- conflicted
+++ resolved
@@ -34,6 +34,10 @@
 tonic.workspace = true
 uuid.workspace = true
 futures-util.workspace = true
+anyhow.workspace = true 
+base64 = "0.22.1"
+reqwest.workspace = true
+
 
 # cosmos
 cosmrs.workspace = true
@@ -47,16 +51,9 @@
 mtcs.workspace = true
 
 # quartz
-<<<<<<< HEAD
 quartz-common = { workspace = true, features = ["full"]}
 wasmd-client = { workspace = true }
-anyhow.workspace = true 
-base64 = "0.22.1"
-reqwest.workspace = true
-=======
-quartz-common = { workspace = true, features = ["full"] }
 
->>>>>>> d2225f1b
 [dev-dependencies]
 cw-multi-test = "2.1.0"
 
