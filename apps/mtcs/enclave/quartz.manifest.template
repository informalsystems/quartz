--- conflicted
+++ resolved
@@ -24,10 +24,7 @@
                 "--chain-id", "testing",
                 "--fmspc", "{{ fmspc }}",
                 "--tcbinfo-contract", "{{ tcbinfo_contract }}",
-<<<<<<< HEAD
-=======
                 "--dcap-verifier-contract", "{{ dcap_verifier_contract }}",
->>>>>>> d536f128
                 "--trusted-height", "{{ trusted_height }}",
                 "--trusted-hash", "{{ trusted_hash }}"]
 
