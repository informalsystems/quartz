--- conflicted
+++ resolved
@@ -21,14 +21,10 @@
 loader.env.QUARTZ_PORT = { passthrough = true }
 
 loader.argv = ["enclave",
-<<<<<<< HEAD
                 "--chain-id", "pion-1",
-=======
-                "--chain-id", "testing",
                 "--fmspc", "{{ fmspc }}",
                 "--tcbinfo-contract", "{{ tcbinfo_contract }}",
                 "--dcap-verifier-contract", "{{ dcap_verifier_contract }}",
->>>>>>> b711cac3
                 "--trusted-height", "{{ trusted_height }}",
                 "--trusted-hash", "{{ trusted_hash }}"]
 
