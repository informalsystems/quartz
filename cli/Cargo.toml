[package]
name = "quartz"
version.workspace = true
authors.workspace = true
edition.workspace = true
rust-version.workspace = true
license.workspace = true
repository.workspace = true
keywords = ["blockchain", "cosmos", "tendermint", "cycles", "quartz"]
readme = "README.md"

[dependencies]
async-trait.workspace = true
cargo-generate.workspace = true
clap = { workspace = true, features = ["env"] }
color-eyre.workspace = true
displaydoc.workspace = true
dirs = "5.0.1"
serde.workspace = true
serde_json.workspace = true
thiserror.workspace = true
tracing.workspace = true
tracing-subscriber = { workspace = true, features = ["env-filter"] }
hex.workspace = true
k256.workspace = true
prost.workspace = true
tokio = { workspace = true, features = ["process"] }
tonic.workspace = true
once_cell = "1.19.0"
reqwest = { workspace = true, default-features = false, features = ["json", "rustls-tls"] }
anyhow.workspace = true
base64 = "0.22.1"
subtle-encoding.workspace = true
futures-util = "0.3.30"
target-lexicon = "0.12.16"
regex = "1.10.5"
watchexec = "4.1.0"
watchexec-events = "3.0.0"
watchexec-signals = "3.0.0"
miette = "7.2.0"
<<<<<<< HEAD
ctrlc = { version = "3.4.5", features = ["termination"] }
xxhash-rust = { version = "0.8.12", features = ["xxh3"] }
=======
xxhash-rust = { version = "0.8.12", features=["xxh3"] }
>>>>>>> 69c1f631
toml = "0.8.19"
figment = { version = "0.10.19", features = ["env", "toml"] }
clearscreen = "3.0.0"
cargo_metadata = "0.18.1"

# cosmos
cosmrs.workspace = true
cosmwasm-std.workspace = true
tendermint.workspace = true
tendermint-light-client.workspace = true
tendermint-rpc = { workspace = true, features = ["websocket-client", "http-client"] }

<<<<<<< HEAD
tm-prover = { workspace = true }
quartz-common = { workspace = true, features = ["contract"] }
quartz-tee-ra = { workspace = true }
mtcs-enclave = { workspace = true, optional = false }
=======
tm-prover = { workspace = true}
quartz-common = { workspace = true, features=["contract", "proto"]}
quartz-tee-ra = { workspace = true}
>>>>>>> 69c1f631
wasmd-client.workspace = true
tempfile.workspace = true<|MERGE_RESOLUTION|>--- conflicted
+++ resolved
@@ -38,12 +38,7 @@
 watchexec-events = "3.0.0"
 watchexec-signals = "3.0.0"
 miette = "7.2.0"
-<<<<<<< HEAD
-ctrlc = { version = "3.4.5", features = ["termination"] }
 xxhash-rust = { version = "0.8.12", features = ["xxh3"] }
-=======
-xxhash-rust = { version = "0.8.12", features=["xxh3"] }
->>>>>>> 69c1f631
 toml = "0.8.19"
 figment = { version = "0.10.19", features = ["env", "toml"] }
 clearscreen = "3.0.0"
@@ -55,16 +50,8 @@
 tendermint.workspace = true
 tendermint-light-client.workspace = true
 tendermint-rpc = { workspace = true, features = ["websocket-client", "http-client"] }
-
-<<<<<<< HEAD
 tm-prover = { workspace = true }
-quartz-common = { workspace = true, features = ["contract"] }
+quartz-common = { workspace = true, features = ["full"] }
 quartz-tee-ra = { workspace = true }
-mtcs-enclave = { workspace = true, optional = false }
-=======
-tm-prover = { workspace = true}
-quartz-common = { workspace = true, features=["contract", "proto"]}
-quartz-tee-ra = { workspace = true}
->>>>>>> 69c1f631
 wasmd-client.workspace = true
 tempfile.workspace = true