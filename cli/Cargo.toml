[package]
name = "quartz"
version.workspace = true
authors.workspace = true
edition.workspace = true
rust-version.workspace = true
license.workspace = true
repository.workspace = true
keywords = ["blockchain", "cosmos", "tendermint", "cycles", "quartz"]
readme = "README.md"

[dependencies]
<<<<<<< HEAD
clap = { workspace = true, features = ["env"] }
=======
async-trait.workspace = true
clap = { workspace = true, features=["env"] }
>>>>>>> bbd68d7b
color-eyre.workspace = true
displaydoc.workspace = true
serde.workspace = true
serde_json.workspace = true
thiserror.workspace = true
tracing.workspace = true
tracing-subscriber = { workspace = true, features = ["env-filter"] }
hex.workspace = true
k256.workspace = true
prost.workspace = true
tokio.workspace = true
tonic.workspace = true
once_cell = "1.19.0"
reqwest = { version = "0.12.2", default-features = false, features = ["json", "rustls-tls"] }
anyhow = "1.0.86"
base64 = "0.22.1"
subtle-encoding = "0.5.1"
futures-util = "0.3.30"

# cosmos
cosmrs.workspace = true
cosmwasm-std.workspace = true
tendermint.workspace = true
tendermint-light-client.workspace = true
tendermint-rpc = { workspace = true, features=["websocket-client", "http-client"]}

cycles-sync = { workspace = true}
tm-prover = { workspace = true}
quartz-common = { workspace = true, features=["contract"]}
quartz-tee-ra = { workspace = true}
mtcs-enclave = { workspace = true, optional = false}
regex = "1.10.5"<|MERGE_RESOLUTION|>--- conflicted
+++ resolved
@@ -10,12 +10,8 @@
 readme = "README.md"
 
 [dependencies]
-<<<<<<< HEAD
-clap = { workspace = true, features = ["env"] }
-=======
 async-trait.workspace = true
 clap = { workspace = true, features=["env"] }
->>>>>>> bbd68d7b
 color-eyre.workspace = true
 displaydoc.workspace = true
 serde.workspace = true
