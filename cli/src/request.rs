use crate::{
    cli::{Command, ContractCommand, EnclaveCommand},
    error::Error,
    request::{
        contract_build::ContractBuildRequest, contract_deploy::ContractDeployRequest,
        dev::DevRequest, enclave_build::EnclaveBuildRequest, enclave_start::EnclaveStartRequest,
        handshake::HandshakeRequest, init::InitRequest,
    },
};

pub mod contract_build;
pub mod contract_deploy;
pub mod dev;
pub mod enclave_build;
pub mod enclave_start;
pub mod handshake;
pub mod init;

#[derive(Clone, Debug)]
pub enum Request {
    Init(InitRequest),
    Handshake(HandshakeRequest),
    ContractBuild(ContractBuildRequest),
    ContractDeploy(ContractDeployRequest),
    EnclaveBuild(EnclaveBuildRequest),
    EnclaveStart(EnclaveStartRequest),
    Dev(DevRequest),
}

impl TryFrom<Command> for Request {
    type Error = Error;

    fn try_from(cmd: Command) -> Result<Self, Self::Error> {
        match cmd {
            Command::Init(args) => Ok(InitRequest { name: args.name }.try_into()?),
            Command::Handshake(args) => Ok(HandshakeRequest {
                contract: args.contract,
                unsafe_trust_latest: args.unsafe_trust_latest,
            }
            .into()),
            Command::Contract { contract_command } => contract_command.try_into(),
            Command::Enclave { enclave_command } => enclave_command.try_into(),
            Command::Dev(args) => Ok(DevRequest {
                watch: args.watch,
                unsafe_trust_latest: args.unsafe_trust_latest,
                init_msg: serde_json::from_str(&args.contract_deploy.init_msg)
                    .map_err(|e| Error::GenericErr(e.to_string()))?,
                label: args.contract_deploy.label,
                contract_manifest: args.contract_deploy.contract_manifest,
                release: args.enclave_build.release,
                fmspc: args.fmspc,
                tcbinfo_contract: args.tcbinfo_contract,
<<<<<<< HEAD
=======
                dcap_verifier_contract: args.dcap_verifier_contract,
>>>>>>> d536f128
            }
            .into()),
        }
    }
}

impl TryFrom<ContractCommand> for Request {
    type Error = Error;

    fn try_from(cmd: ContractCommand) -> Result<Request, Error> {
        match cmd {
            ContractCommand::Deploy(args) => {
                if !args.contract_manifest.exists() {
                    return Err(Error::PathNotFile(
                        args.contract_manifest.display().to_string(),
                    ));
                }

                Ok(ContractDeployRequest {
                    init_msg: serde_json::from_str(&args.init_msg)
                        .map_err(|e| Error::GenericErr(e.to_string()))?,
                    label: args.label,
                    contract_manifest: args.contract_manifest,
                }
                .into())
            }
            ContractCommand::Build(args) => {
                if !args.contract_manifest.exists() {
                    return Err(Error::PathNotFile(
                        args.contract_manifest.display().to_string(),
                    ));
                }

                Ok(ContractBuildRequest {
                    contract_manifest: args.contract_manifest,
                }
                .into())
            }
        }
    }
}

impl TryFrom<EnclaveCommand> for Request {
    type Error = Error;

    fn try_from(cmd: EnclaveCommand) -> Result<Request, Error> {
        match cmd {
            EnclaveCommand::Build(_) => Ok(EnclaveBuildRequest {}.into()),
            EnclaveCommand::Start(args) => Ok(EnclaveStartRequest {
<<<<<<< HEAD
                shutdown_rx: None,
                use_latest_trusted: args.use_latest_trusted,
                fmspc: args.fmspc,
                tcbinfo_contract: args.tcbinfo_contract,
=======
                unsafe_trust_latest: args.unsafe_trust_latest,
                fmspc: args.fmspc,
                tcbinfo_contract: args.tcbinfo_contract,
                dcap_verifier_contract: args.dcap_verifier_contract,
>>>>>>> d536f128
            }
            .into()),
        }
    }
}<|MERGE_RESOLUTION|>--- conflicted
+++ resolved
@@ -50,10 +50,7 @@
                 release: args.enclave_build.release,
                 fmspc: args.fmspc,
                 tcbinfo_contract: args.tcbinfo_contract,
-<<<<<<< HEAD
-=======
                 dcap_verifier_contract: args.dcap_verifier_contract,
->>>>>>> d536f128
             }
             .into()),
         }
@@ -103,17 +100,10 @@
         match cmd {
             EnclaveCommand::Build(_) => Ok(EnclaveBuildRequest {}.into()),
             EnclaveCommand::Start(args) => Ok(EnclaveStartRequest {
-<<<<<<< HEAD
-                shutdown_rx: None,
-                use_latest_trusted: args.use_latest_trusted,
-                fmspc: args.fmspc,
-                tcbinfo_contract: args.tcbinfo_contract,
-=======
                 unsafe_trust_latest: args.unsafe_trust_latest,
                 fmspc: args.fmspc,
                 tcbinfo_contract: args.tcbinfo_contract,
                 dcap_verifier_contract: args.dcap_verifier_contract,
->>>>>>> d536f128
             }
             .into()),
         }
