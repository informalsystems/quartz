use crate::{
    cli::{Command, ContractCommand, EnclaveCommand},
    error::Error,
    request::{
        contract_build::ContractBuildRequest, contract_deploy::ContractDeployRequest,
        dev::DevRequest, enclave_build::EnclaveBuildRequest, enclave_start::EnclaveStartRequest,
        handshake::HandshakeRequest, init::InitRequest,
    },
};

pub mod contract_build;
pub mod contract_deploy;
pub mod dev;
pub mod enclave_build;
pub mod enclave_start;
pub mod handshake;
pub mod init;

#[derive(Clone, Debug)]
pub enum Request {
    Init(InitRequest),
    Handshake(HandshakeRequest),
    ContractBuild(ContractBuildRequest),
    ContractDeploy(ContractDeployRequest),
    EnclaveBuild(EnclaveBuildRequest),
    EnclaveStart(EnclaveStartRequest),
    Dev(DevRequest),
}

impl TryFrom<Command> for Request {
    type Error = Error;

    fn try_from(cmd: Command) -> Result<Self, Self::Error> {
        match cmd {
            Command::Init(args) => Ok(InitRequest { name: args.name }.try_into()?),
            Command::Handshake(args) => Ok(HandshakeRequest {
                contract: args.contract,
                unsafe_trust_latest: args.unsafe_trust_latest,
            }
            .into()),
            Command::Contract { contract_command } => contract_command.try_into(),
            Command::Enclave { enclave_command } => enclave_command.try_into(),
            Command::Dev(args) => Ok(DevRequest {
                watch: args.watch,
                unsafe_trust_latest: args.unsafe_trust_latest,
                init_msg: serde_json::from_str(&args.contract_deploy.init_msg)
                    .map_err(|e| Error::GenericErr(e.to_string()))?,
                label: args.contract_deploy.label,
                contract_manifest: args.contract_deploy.contract_manifest,
                release: args.enclave_build.release,
                fmspc: args.fmspc,
                tcbinfo_contract: args.tcbinfo_contract,
            }
            .into()),
        }
    }
}

impl TryFrom<ContractCommand> for Request {
    type Error = Error;

    fn try_from(cmd: ContractCommand) -> Result<Request, Error> {
        match cmd {
            ContractCommand::Deploy(args) => {
                if !args.contract_manifest.exists() {
                    return Err(Error::PathNotFile(
                        args.contract_manifest.display().to_string(),
                    ));
                }

                Ok(ContractDeployRequest {
                    init_msg: serde_json::from_str(&args.init_msg)
                        .map_err(|e| Error::GenericErr(e.to_string()))?,
                    label: args.label,
                    contract_manifest: args.contract_manifest,
                }
                .into())
            }
            ContractCommand::Build(args) => {
                if !args.contract_manifest.exists() {
                    return Err(Error::PathNotFile(
                        args.contract_manifest.display().to_string(),
                    ));
                }

                Ok(ContractBuildRequest {
                    contract_manifest: args.contract_manifest,
                }
                .into())
            }
        }
    }
}

impl TryFrom<EnclaveCommand> for Request {
    type Error = Error;

    fn try_from(cmd: EnclaveCommand) -> Result<Request, Error> {
        match cmd {
            EnclaveCommand::Build(_) => Ok(EnclaveBuildRequest {}.into()),
            EnclaveCommand::Start(args) => Ok(EnclaveStartRequest {
                shutdown_rx: None,
<<<<<<< HEAD
                use_latest_trusted: args.use_latest_trusted,
                fmspc: args.fmspc,
                tcbinfo_contract: args.tcbinfo_contract,
=======
                unsafe_trust_latest: args.unsafe_trust_latest,
>>>>>>> 43a1a49c
            }
            .into()),
        }
    }
}<|MERGE_RESOLUTION|>--- conflicted
+++ resolved
@@ -100,13 +100,9 @@
             EnclaveCommand::Build(_) => Ok(EnclaveBuildRequest {}.into()),
             EnclaveCommand::Start(args) => Ok(EnclaveStartRequest {
                 shutdown_rx: None,
-<<<<<<< HEAD
-                use_latest_trusted: args.use_latest_trusted,
+                unsafe_trust_latest: args.unsafe_trust_latest,
                 fmspc: args.fmspc,
                 tcbinfo_contract: args.tcbinfo_contract,
-=======
-                unsafe_trust_latest: args.unsafe_trust_latest,
->>>>>>> 43a1a49c
             }
             .into()),
         }
