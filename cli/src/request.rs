use std::{env::current_dir, path::PathBuf};

use crate::{
    cli::{Command, ContractCommand, EnclaveCommand},
    error::Error,
    request::{
        contract_build::ContractBuildRequest, contract_deploy::ContractDeployRequest,
<<<<<<< HEAD
        contract_tx::ContractTxRequest, enclave_build::EnclaveBuildRequest,
=======
        enclave_build::EnclaveBuildRequest, enclave_start::EnclaveStartRequest,
>>>>>>> 4fd86c08
        handshake::HandshakeRequest, init::InitRequest,
    },
};

pub mod contract_build;
pub mod contract_deploy;
pub mod contract_tx;
pub mod enclave_build;
pub mod enclave_start;
pub mod handshake;
pub mod init;

#[derive(Clone, Debug)]
pub enum Request {
    Init(InitRequest),
    Handshake(HandshakeRequest),
    ContractBuild(ContractBuildRequest),
    ContractDeploy(ContractDeployRequest),
    ContractTx(ContractTxRequest),
    EnclaveBuild(EnclaveBuildRequest),
    EnclaveStart(EnclaveStartRequest),
}

impl TryFrom<Command> for Request {
    type Error = Error;

    fn try_from(cmd: Command) -> Result<Self, Self::Error> {
        match cmd {
            Command::Init { name } => Ok(InitRequest { name }.try_into()?),
            Command::Handshake {
                contract,
                port,
                sender,
                chain_id,
                node_url,
                enclave_rpc_addr,
                app_dir,
            } => Ok(HandshakeRequest {
                contract,
                port,
                sender,
                chain_id,
                node_url,
                enclave_rpc_addr,
                app_dir: Self::path_checked(app_dir)?,
            }
            .into()),
            Command::Contract { contract_command } => contract_command.try_into(),
            Command::Enclave { enclave_command } => enclave_command.try_into(),
        }
    }
}

impl Request {
    fn path_checked(path: Option<PathBuf>) -> Result<PathBuf, Error> {
        if let Some(path) = path {
            if !path.is_dir() {
                return Err(Error::PathNotDir(format!("{}", path.display())));
            }
            Ok(path)
        } else {
            Ok(current_dir().map_err(|e| Error::GenericErr(e.to_string()))?)
        }
    }
}

impl TryFrom<ContractCommand> for Request {
    type Error = Error;

    fn try_from(cmd: ContractCommand) -> Result<Request, Error> {
        match cmd {
            ContractCommand::Deploy {
                init_msg,
                node_url,
                chain_id,
                sender,
                label,
                wasm_bin_path,
            } => {
                if !wasm_bin_path.exists() {
                    return Err(Error::PathNotFile(wasm_bin_path.display().to_string()));
                }

                Ok(ContractDeployRequest {
                    init_msg: serde_json::from_str(&init_msg)
                        .map_err(|e| Error::GenericErr(e.to_string()))?,
                    node_url,
                    chain_id,
                    sender,
                    label,
                    wasm_bin_path,
                }
                .into())
            }
            ContractCommand::Build { manifest_path } => {
                if !manifest_path.exists() {
                    return Err(Error::PathNotFile(manifest_path.display().to_string()));
                }

                Ok(ContractBuildRequest { manifest_path }.into())
            }
            ContractCommand::Tx {
                node_url,
                contract,
                chain_id,
                gas,
                sender,
                msg,
                args,
                amount,
            } => Ok(ContractTxRequest {
                node_url,
                contract,
                chain_id,
                gas,
                sender,
                msg,
                args,
                amount,
            }
            .into()),
        }
    }
}

impl TryFrom<EnclaveCommand> for Request {
    type Error = Error;

    fn try_from(cmd: EnclaveCommand) -> Result<Request, Error> {
        match cmd {
            EnclaveCommand::Build { manifest_path } => {
                Ok(EnclaveBuildRequest { manifest_path }.into())
            }
            EnclaveCommand::Start { app_dir, chain_id } => Ok(EnclaveStartRequest {
                app_dir: Self::path_checked(app_dir)?,
                chain_id,
            }
            .into()),
        }
    }
}<|MERGE_RESOLUTION|>--- conflicted
+++ resolved
@@ -5,12 +5,8 @@
     error::Error,
     request::{
         contract_build::ContractBuildRequest, contract_deploy::ContractDeployRequest,
-<<<<<<< HEAD
         contract_tx::ContractTxRequest, enclave_build::EnclaveBuildRequest,
-=======
-        enclave_build::EnclaveBuildRequest, enclave_start::EnclaveStartRequest,
->>>>>>> 4fd86c08
-        handshake::HandshakeRequest, init::InitRequest,
+        enclave_start::EnclaveStartRequest, handshake::HandshakeRequest, init::InitRequest,
     },
 };
 
