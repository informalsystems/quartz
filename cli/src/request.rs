use std::{env::current_dir, path::PathBuf};
<<<<<<< HEAD

use crate::{cli::Command, error::Error, request::init::InitRequest};
=======
>>>>>>> bbd68d7b

use crate::{
    cli::{Command, ContractCommand, EnclaveCommand},
    error::Error,
    request::{
        contract_deploy::ContractDeployRequest, enclave_build::EnclaveBuildRequest,
        handshake::HandshakeRequest, init::InitRequest,
    },
};

pub mod contract_deploy;
pub mod enclave_build;
pub mod handshake;
pub mod init;

#[derive(Clone, Debug)]
pub enum Request {
    Init(InitRequest),
    Handshake(HandshakeRequest),
    ContractDeploy(ContractDeployRequest),
    EnclaveBuild(EnclaveBuildRequest),
}

impl TryFrom<Command> for Request {
    type Error = Error;

    fn try_from(cmd: Command) -> Result<Self, Self::Error> {
        match cmd {
<<<<<<< HEAD
            Command::Init { name } => Ok(Request::Init(InitRequest { name })),
=======
            Command::Init { path } => InitRequest::try_from(path).map(Into::into),
            Command::Handshake {
                contract,
                port,
                sender,
                chain_id,
                node_url,
                enclave_rpc_addr,
                app_dir,
            } => Ok(HandshakeRequest {
                contract,
                port,
                sender,
                chain_id,
                node_url,
                enclave_rpc_addr,
                app_dir: Self::path_checked(app_dir)?,
            }
            .into()),
            Command::Contract { contract_command } => contract_command.try_into(),
            Command::Enclave { enclave_command } => Ok(enclave_command.into()),
>>>>>>> bbd68d7b
        }
    }
}

impl Request {
    fn path_checked(path: Option<PathBuf>) -> Result<PathBuf, Error> {
        if let Some(path) = path {
<<<<<<< HEAD
            Ok(path)
        } else {
            Ok(current_dir().map_err(|e| Error::GenericErr(e.to_string()))?)
=======
            if !path.is_dir() {
                return Err(Error::PathNotDir(format!("{}", path.display())));
            }

            Ok(path)
        } else {
            Ok(current_dir().map_err(|e| Error::GenericErr(e.to_string()))?)
        }
    }
}

impl TryFrom<ContractCommand> for Request {
    type Error = Error;

    fn try_from(cmd: ContractCommand) -> Result<Request, Error> {
        match cmd {
            ContractCommand::Deploy {
                init_msg,
                node_url,
                chain_id,
                sender,
                label,
                wasm_bin_path,
            } => {
                if !wasm_bin_path.exists() {
                    return Err(Error::PathNotFile(wasm_bin_path.display().to_string()));
                }

                Ok(ContractDeployRequest {
                    init_msg: serde_json::from_str(&init_msg)
                        .map_err(|e| Error::GenericErr(e.to_string()))?,
                    node_url,
                    chain_id,
                    sender,
                    label,
                    wasm_bin_path,
                }
                .into())
            }
            ContractCommand::Build { path: _ } => todo!(),
        }
    }
}

impl From<EnclaveCommand> for Request {
    fn from(cmd: EnclaveCommand) -> Request {
        match cmd {
            EnclaveCommand::Build { manifest_path } => EnclaveBuildRequest { manifest_path }.into(),
            EnclaveCommand::Start { path: _ } => todo!(),
>>>>>>> bbd68d7b
        }
    }
}<|MERGE_RESOLUTION|>--- conflicted
+++ resolved
@@ -1,9 +1,4 @@
 use std::{env::current_dir, path::PathBuf};
-<<<<<<< HEAD
-
-use crate::{cli::Command, error::Error, request::init::InitRequest};
-=======
->>>>>>> bbd68d7b
 
 use crate::{
     cli::{Command, ContractCommand, EnclaveCommand},
@@ -32,10 +27,7 @@
 
     fn try_from(cmd: Command) -> Result<Self, Self::Error> {
         match cmd {
-<<<<<<< HEAD
             Command::Init { name } => Ok(Request::Init(InitRequest { name })),
-=======
-            Command::Init { path } => InitRequest::try_from(path).map(Into::into),
             Command::Handshake {
                 contract,
                 port,
@@ -56,7 +48,6 @@
             .into()),
             Command::Contract { contract_command } => contract_command.try_into(),
             Command::Enclave { enclave_command } => Ok(enclave_command.into()),
->>>>>>> bbd68d7b
         }
     }
 }
@@ -64,11 +55,6 @@
 impl Request {
     fn path_checked(path: Option<PathBuf>) -> Result<PathBuf, Error> {
         if let Some(path) = path {
-<<<<<<< HEAD
-            Ok(path)
-        } else {
-            Ok(current_dir().map_err(|e| Error::GenericErr(e.to_string()))?)
-=======
             if !path.is_dir() {
                 return Err(Error::PathNotDir(format!("{}", path.display())));
             }
@@ -118,7 +104,6 @@
         match cmd {
             EnclaveCommand::Build { manifest_path } => EnclaveBuildRequest { manifest_path }.into(),
             EnclaveCommand::Start { path: _ } => todo!(),
->>>>>>> bbd68d7b
         }
     }
 }