--- conflicted
+++ resolved
@@ -1,24 +1,15 @@
 use std::{env::current_dir, path::PathBuf};
 
 use crate::{
-<<<<<<< HEAD
-    cli::{Command, ContractCommand},
-    error::Error,
-    request::{contract_build::ContractBuildRequest, enclave_build::EnclaveBuildRequest, init::InitRequest},
-};
-
-pub mod contract_build;
-=======
     cli::{Command, ContractCommand, EnclaveCommand},
     error::Error,
     request::{
         contract_deploy::ContractDeployRequest, enclave_build::EnclaveBuildRequest,
-        handshake::HandshakeRequest, init::InitRequest,
+        handshake::HandshakeRequest, init::InitRequest, contract_build::ContractBuildRequest
     },
 };
 
 pub mod contract_deploy;
->>>>>>> bbd68d7b
 pub mod enclave_build;
 pub mod handshake;
 pub mod init;
@@ -26,12 +17,9 @@
 #[derive(Clone, Debug)]
 pub enum Request {
     Init(InitRequest),
-<<<<<<< HEAD
+    Handshake(HandshakeRequest),
     ContractBuild(ContractBuildRequest),
-=======
-    Handshake(HandshakeRequest),
     ContractDeploy(ContractDeployRequest),
->>>>>>> bbd68d7b
     EnclaveBuild(EnclaveBuildRequest),
 }
 
@@ -41,21 +29,6 @@
     fn try_from(cmd: Command) -> Result<Self, Self::Error> {
         match cmd {
             Command::Init { path } => InitRequest::try_from(path).map(Into::into),
-<<<<<<< HEAD
-            Command::Contract { contract_command } => match contract_command {
-                ContractCommand::Build { manifest_path } => {
-                    Ok(ContractBuildRequest { manifest_path }.into())
-                },
-                _ => todo!(),
-            },
-            Command::Enclave { enclave_command } => match enclave_command {
-                EnclaveCommand::Build { manifest_path } => {
-                    Ok(EnclaveBuildRequest { manifest_path }.into())
-                }
-                _ => todo!(),
-            },
-            _ => todo!(),
-=======
             Command::Handshake {
                 contract,
                 port,
@@ -122,7 +95,11 @@
                 }
                 .into())
             }
-            ContractCommand::Build { path: _ } => todo!(),
+            ContractCommand::Build { path } => {
+                Ok(ContractBuildRequest {
+                    path
+                }.into())
+            },
         }
     }
 }
@@ -132,7 +109,6 @@
         match cmd {
             EnclaveCommand::Build { manifest_path } => EnclaveBuildRequest { manifest_path }.into(),
             EnclaveCommand::Start { path: _ } => todo!(),
->>>>>>> bbd68d7b
         }
     }
 }