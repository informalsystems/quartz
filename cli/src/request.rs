--- conflicted
+++ resolved
@@ -41,9 +41,6 @@
             Command::Enclave { enclave_command } => enclave_command.try_into(),
             Command::Dev(args) => Ok(DevRequest {
                 watch: args.watch,
-<<<<<<< HEAD
-                with_contract: args.with_contract,
-=======
                 use_latest_trusted: args.use_latest_trusted,
                 init_msg: serde_json::from_str(&args.contract_deploy.init_msg)
                     .map_err(|e| Error::GenericErr(e.to_string()))?,
@@ -51,7 +48,6 @@
                 wasm_bin_path: args.contract_deploy.wasm_bin_path,
                 release: args.enclave_build.release,
                 manifest_path: args.enclave_build.manifest_path,
->>>>>>> f0c030a5
             }
             .into()),
         }
