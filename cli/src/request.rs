use crate::{
<<<<<<< HEAD
    cli::{Command, ContractCommand},
    error::Error,
    request::{contract_build::ContractBuildRequest, init::InitRequest},
};

pub mod contract_build;
=======
    cli::{Command, EnclaveCommand},
    error::Error,
    request::{enclave_build::EnclaveBuildRequest, init::InitRequest},
};

pub mod enclave_build;
>>>>>>> 3f1cd0b4
pub mod init;

#[derive(Clone, Debug)]
pub enum Request {
    Init(InitRequest),
<<<<<<< HEAD
    ContractBuild(ContractBuildRequest),
=======
    EnclaveBuild(EnclaveBuildRequest),
>>>>>>> 3f1cd0b4
}

impl TryFrom<Command> for Request {
    type Error = Error;

    fn try_from(cmd: Command) -> Result<Self, Self::Error> {
        match cmd {
            Command::Init { path } => InitRequest::try_from(path).map(Into::into),
<<<<<<< HEAD
            Command::Contract { contract_command } => match contract_command {
                ContractCommand::Build { manifest_path } => {
                    Ok(Request::ContractBuild(ContractBuildRequest {
                        manifest_path,
                    }))
=======
            Command::Enclave { enclave_command } => match enclave_command {
                EnclaveCommand::Build { manifest_path } => {
                    Ok(EnclaveBuildRequest { manifest_path }.into())
>>>>>>> 3f1cd0b4
                }
                _ => todo!(),
            },
        }
    }
}<|MERGE_RESOLUTION|>--- conflicted
+++ resolved
@@ -1,29 +1,18 @@
 use crate::{
-<<<<<<< HEAD
     cli::{Command, ContractCommand},
     error::Error,
-    request::{contract_build::ContractBuildRequest, init::InitRequest},
+    request::{contract_build::ContractBuildRequest, enclave_build::EnclaveBuildRequest, init::InitRequest},
 };
 
 pub mod contract_build;
-=======
-    cli::{Command, EnclaveCommand},
-    error::Error,
-    request::{enclave_build::EnclaveBuildRequest, init::InitRequest},
-};
-
 pub mod enclave_build;
->>>>>>> 3f1cd0b4
 pub mod init;
 
 #[derive(Clone, Debug)]
 pub enum Request {
     Init(InitRequest),
-<<<<<<< HEAD
     ContractBuild(ContractBuildRequest),
-=======
     EnclaveBuild(EnclaveBuildRequest),
->>>>>>> 3f1cd0b4
 }
 
 impl TryFrom<Command> for Request {
@@ -32,20 +21,19 @@
     fn try_from(cmd: Command) -> Result<Self, Self::Error> {
         match cmd {
             Command::Init { path } => InitRequest::try_from(path).map(Into::into),
-<<<<<<< HEAD
             Command::Contract { contract_command } => match contract_command {
                 ContractCommand::Build { manifest_path } => {
-                    Ok(Request::ContractBuild(ContractBuildRequest {
-                        manifest_path,
-                    }))
-=======
+                    Ok(ContractBuildRequest { manifest_path }.into())
+                },
+                _ => todo!(),
+            },
             Command::Enclave { enclave_command } => match enclave_command {
                 EnclaveCommand::Build { manifest_path } => {
                     Ok(EnclaveBuildRequest { manifest_path }.into())
->>>>>>> 3f1cd0b4
                 }
                 _ => todo!(),
             },
+            _ => todo!(),
         }
     }
 }