<<<<<<< HEAD
use std::path::PathBuf;

use tokio::sync::watch;

=======
>>>>>>> 72c77027
use crate::request::Request;

#[derive(Clone, Debug)]
pub struct EnclaveStartRequest {
<<<<<<< HEAD
    pub app_dir: PathBuf,
    pub chain_id: String,
    pub node_url: String,
    pub shutdown_rx: Option<watch::Receiver<()>>,
=======
    pub use_latest_trusted: bool,
>>>>>>> 72c77027
}

impl From<EnclaveStartRequest> for Request {
    fn from(request: EnclaveStartRequest) -> Self {
        Self::EnclaveStart(request)
    }
}<|MERGE_RESOLUTION|>--- conflicted
+++ resolved
@@ -1,22 +1,13 @@
-<<<<<<< HEAD
 use std::path::PathBuf;
 
 use tokio::sync::watch;
 
-=======
->>>>>>> 72c77027
 use crate::request::Request;
 
 #[derive(Clone, Debug)]
 pub struct EnclaveStartRequest {
-<<<<<<< HEAD
-    pub app_dir: PathBuf,
-    pub chain_id: String,
-    pub node_url: String,
     pub shutdown_rx: Option<watch::Receiver<()>>,
-=======
     pub use_latest_trusted: bool,
->>>>>>> 72c77027
 }
 
 impl From<EnclaveStartRequest> for Request {
