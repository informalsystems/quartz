<<<<<<< HEAD

=======
>>>>>>> f0c030a5
use tokio::sync::watch;

use crate::request::Request;

#[derive(Clone, Debug)]
pub struct EnclaveStartRequest {
    pub shutdown_rx: Option<watch::Receiver<()>>,
    pub use_latest_trusted: bool,
}

impl From<EnclaveStartRequest> for Request {
    fn from(request: EnclaveStartRequest) -> Self {
        Self::EnclaveStart(request)
    }
}<|MERGE_RESOLUTION|>--- conflicted
+++ resolved
@@ -1,7 +1,3 @@
-<<<<<<< HEAD
-
-=======
->>>>>>> f0c030a5
 use tokio::sync::watch;
 
 use crate::request::Request;
