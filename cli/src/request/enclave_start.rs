--- conflicted
+++ resolved
@@ -12,13 +12,9 @@
 #[derive(Clone, Debug)]
 pub struct EnclaveStartRequest {
     pub shutdown_rx: Option<watch::Receiver<()>>,
-<<<<<<< HEAD
-    pub use_latest_trusted: bool,
+    pub unsafe_trust_latest: bool,
     pub fmspc: Option<Fmspc>,
     pub tcbinfo_contract: Option<AccountId>,
-=======
-    pub unsafe_trust_latest: bool,
->>>>>>> 43a1a49c
 }
 
 impl From<EnclaveStartRequest> for Request {
