--- conflicted
+++ resolved
@@ -207,16 +207,6 @@
     #[serde(skip_serializing_if = "Option::is_none")]
     pub dcap_verifier_contract: Option<AccountId>,
 
-    /// FMSPC (Family-Model-Stepping-Platform-Custom SKU); required if `MOCK_SGX` is not set
-    #[arg(long)]
-    #[serde(skip_serializing_if = "Option::is_none")]
-    pub fmspc: Option<Fmspc>,
-
-    /// Address of the TcbInfo contract
-    #[arg(long)]
-    #[serde(skip_serializing_if = "Option::is_none")]
-    pub tcbinfo_contract: Option<AccountId>,
-
     /// Whether to target release or dev
     #[arg(long)]
     #[serde(skip_serializing_if = "is_false")]
@@ -248,14 +238,11 @@
     #[arg(long)]
     #[serde(skip_serializing_if = "Option::is_none")]
     pub tcbinfo_contract: Option<AccountId>,
-<<<<<<< HEAD
-=======
 
     /// Address of the DCAP verifier contract
     #[arg(long)]
     #[serde(skip_serializing_if = "Option::is_none")]
     pub dcap_verifier_contract: Option<AccountId>,
->>>>>>> d536f128
 }
 
 pub trait ToFigment {
