--- conflicted
+++ resolved
@@ -192,16 +192,6 @@
 #[derive(Debug, Parser, Clone, Serialize, Deserialize)]
 pub struct DevArgs {
     /// Automatically deploy and instantiate new cosmwasm contract instance upon changes to source
-<<<<<<< HEAD
-    #[clap(long)]
-    pub watch: bool,
-
-    /// Enable automatic redeployment upon changes to contract source
-    #[clap(long)]
-    pub with_contract: bool,
-}
-
-=======
     #[arg(long)]
     pub watch: bool,
 
@@ -215,7 +205,6 @@
     #[command(flatten)]
     pub enclave_build: EnclaveBuildArgs,
 }
->>>>>>> f0c030a5
 
 pub trait ToFigment {
     fn to_figment(&self) -> Figment;
