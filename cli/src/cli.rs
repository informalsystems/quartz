use std::{env, path::PathBuf};

use clap::{Parser, Subcommand};
use cosmrs::{tendermint::chain::Id as ChainId, AccountId};
use tracing::metadata::LevelFilter;

use crate::handler::utils::helpers::wasmaddr_to_id;

#[derive(clap::Args, Debug, Clone)]
pub struct Verbosity {
    /// Increase verbosity, can be repeated up to 2 times
    #[arg(long, short, action = clap::ArgAction::Count)]
    pub verbose: u8,
}

impl Verbosity {
    pub fn to_level_filter(&self) -> LevelFilter {
        match self.verbose {
            0 => LevelFilter::INFO,
            1 => LevelFilter::DEBUG,
            _ => LevelFilter::TRACE,
        }
    }
}

#[derive(Debug, Parser)]
#[command(version, long_about = None)]
pub struct Cli {
    /// Increase log verbosity
    #[clap(flatten)]
    pub verbose: Verbosity,

    /// Enable mock SGX mode for testing purposes.
    /// This flag disables the use of an Intel SGX processor and allows the system to run without remote attestations.
    #[clap(long, env)]
    pub mock_sgx: bool,

    /// Main command
    #[command(subcommand)]
    pub command: Command,
}

#[derive(Debug, Subcommand)]
pub enum Command {
    /// Create an empty Quartz app from a template
    Init {
        /// path to create & init a Quartz app, defaults to current path if unspecified
        #[clap(long)]
        path: Option<PathBuf>,
    },
<<<<<<< HEAD
    /// Subcommands for handling the quartz app contract
=======
    Handshake {
        /// path to create & init a quartz app, defaults to current path if unspecified
        #[arg(short, long, value_parser = wasmaddr_to_id)]
        contract: AccountId,
        /// Port enclave is listening on
        #[arg(short, long, default_value = "11090")]
        port: u16,
        /// Name or address of private key with which to sign
        #[arg(short, long, default_value = "admin")]
        sender: String,
        /// The network chain ID
        #[arg(long, default_value = "testing")]
        chain_id: ChainId,
        /// <host>:<port> to tendermint rpc interface for this chain
        #[clap(long, default_value_t = default_node_url())]
        node_url: String,
        /// RPC interface for the quartz enclave
        #[clap(long, default_value_t = default_rpc_addr())]
        enclave_rpc_addr: String,
        /// Path to quartz app directory
        /// Defaults to current working dir
        #[clap(long)]
        app_dir: Option<PathBuf>,
    },
    /// Create an empty Quartz app from a template
>>>>>>> bbd68d7b
    Contract {
        #[command(subcommand)]
        contract_command: ContractCommand,
    },
<<<<<<< HEAD
     /// Subcommands for handling the Quartz app enclave
=======
    /// Subcommands for handling the Quartz app enclave
>>>>>>> bbd68d7b
    Enclave {
        #[command(subcommand)]
        enclave_command: EnclaveCommand,
    },
}

#[derive(Debug, Clone, Subcommand)]
pub enum ContractCommand {
<<<<<<< HEAD
    /// Build the Quartz app's smart contract
    Build {
        /// path to Cargo.toml file of the Quartz app's contract package, defaults to './contracts/Cargo.toml' if unspecified
        #[arg(long, default_value = "./contracts/Cargo.toml")]
        manifest_path: PathBuf,
    },
    /// Deploy the Quartz app's smart contract
    Deploy {
        #[clap(long)]
        path: Option<PathBuf>,
=======
    Build {
        #[clap(long)]
        path: Option<PathBuf>,
    },
    Deploy {
        /// Json-formatted cosmwasm contract initialization message
        #[clap(long, default_value = "{}")]
        init_msg: String,
        /// <host>:<port> to tendermint rpc interface for this chain
        #[clap(long, default_value_t = default_node_url())]
        node_url: String,
        /// Name or address of private key with which to sign
        #[arg(short, long, default_value = "admin")]
        sender: String,
        /// The network chain ID
        #[arg(long, default_value = "testing")]
        chain_id: ChainId,
        /// A human-readable name for this contract in lists
        #[arg(long, default_value = "Quartz App Contract")]
        label: String,
        /// Path to contract wasm binary for deployment
        #[clap(long)]
        wasm_bin_path: PathBuf,
    },
>>>>>>> bbd68d7b
}

#[derive(Debug, Clone, Subcommand)]
pub enum EnclaveCommand {
    /// Build the Quartz app's enclave
    Build {
        /// path to Cargo.toml file of the Quartz app's enclave package, defaults to './enclave/Cargo.toml' if unspecified
        #[arg(long, default_value = "./enclave/Cargo.toml")]
        manifest_path: PathBuf,
    },
    // Run the Quartz app's enclave
    Start {
        #[clap(long)]
        path: Option<PathBuf>,
    },
}

fn default_rpc_addr() -> String {
    env::var("RPC_URL").unwrap_or_else(|_| "http://127.0.0.1".to_string())
}

fn default_node_url() -> String {
    env::var("NODE_URL").unwrap_or_else(|_| "http://127.0.0.1:26657".to_string())
}<|MERGE_RESOLUTION|>--- conflicted
+++ resolved
@@ -48,9 +48,7 @@
         #[clap(long)]
         path: Option<PathBuf>,
     },
-<<<<<<< HEAD
-    /// Subcommands for handling the quartz app contract
-=======
+    /// Perform handshake
     Handshake {
         /// path to create & init a quartz app, defaults to current path if unspecified
         #[arg(short, long, value_parser = wasmaddr_to_id)]
@@ -75,17 +73,12 @@
         #[clap(long)]
         app_dir: Option<PathBuf>,
     },
-    /// Create an empty Quartz app from a template
->>>>>>> bbd68d7b
+    /// Subcommands for handling the quartz app contract
     Contract {
         #[command(subcommand)]
         contract_command: ContractCommand,
     },
-<<<<<<< HEAD
-     /// Subcommands for handling the Quartz app enclave
-=======
     /// Subcommands for handling the Quartz app enclave
->>>>>>> bbd68d7b
     Enclave {
         #[command(subcommand)]
         enclave_command: EnclaveCommand,
@@ -94,18 +87,6 @@
 
 #[derive(Debug, Clone, Subcommand)]
 pub enum ContractCommand {
-<<<<<<< HEAD
-    /// Build the Quartz app's smart contract
-    Build {
-        /// path to Cargo.toml file of the Quartz app's contract package, defaults to './contracts/Cargo.toml' if unspecified
-        #[arg(long, default_value = "./contracts/Cargo.toml")]
-        manifest_path: PathBuf,
-    },
-    /// Deploy the Quartz app's smart contract
-    Deploy {
-        #[clap(long)]
-        path: Option<PathBuf>,
-=======
     Build {
         #[clap(long)]
         path: Option<PathBuf>,
@@ -130,7 +111,6 @@
         #[clap(long)]
         wasm_bin_path: PathBuf,
     },
->>>>>>> bbd68d7b
 }
 
 #[derive(Debug, Clone, Subcommand)]
