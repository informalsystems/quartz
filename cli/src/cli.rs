use std::path::PathBuf;

use clap::{Parser, Subcommand};
use cosmrs::{tendermint::chain::Id as ChainId, AccountId};
use figment::{providers::Serialized, Figment};
use quartz_common::enclave::types::Fmspc;
use serde::{Deserialize, Serialize};
use tracing::metadata::LevelFilter;

use crate::handler::utils::helpers::wasmaddr_to_id;

#[derive(clap::Args, Debug, Clone, Serialize)]
pub struct Verbosity {
    /// Increase verbosity, can be repeated up to 2 times
    #[arg(long, short, action = clap::ArgAction::Count)]
    pub verbose: u8,
}

impl Verbosity {
    pub fn to_level_filter(&self) -> LevelFilter {
        match self.verbose {
            0 => LevelFilter::INFO,
            1 => LevelFilter::DEBUG,
            _ => LevelFilter::TRACE,
        }
    }
}

#[derive(Debug, Parser, Serialize)]
#[command(version, long_about = None)]
pub struct Cli {
    /// Increase log verbosity
    #[command(flatten)]
    pub verbose: Verbosity,

    /// Enable mock SGX mode for testing purposes.
    /// This flag disables the use of an Intel SGX processor and allows the system to run without remote attestations.
    #[arg(long)]
    #[serde(skip_serializing_if = "is_false")]
    pub mock_sgx: bool,

    /// Path to Quartz app directory
    /// Defaults to current working dir
    /// For quartz init, root serves as the parent directory of the directory in which the quartz app is generated
    #[arg(long)]
    #[serde(skip_serializing_if = "Option::is_none")]
    pub app_dir: Option<PathBuf>,

    /// Main command
    #[command(subcommand)]
    pub command: Command,
}

fn is_false(b: &bool) -> bool {
    !(*b)
}

#[derive(Debug, Subcommand, Serialize, Clone)]
pub enum Command {
    /// Create an empty Quartz app from a template
    Init(InitArgs),

    /// Perform handshake
    Handshake(HandshakeArgs),

    /// Subcommands for handling the Quartz app contract
    Contract {
        #[command(subcommand)]
        contract_command: ContractCommand,
    },

    /// Subcommands for handling the Quartz app enclave
    Enclave {
        #[command(subcommand)]
        enclave_command: EnclaveCommand,
    },
    /// Build, deploy, perform handshake, and run quartz app while listening for changes
    Dev(DevArgs),
}

#[derive(Debug, Clone, Subcommand, Serialize)]
pub enum ContractCommand {
    Build(ContractBuildArgs),
    Deploy(ContractDeployArgs),
}

#[derive(Debug, Clone, Subcommand, Serialize)]
pub enum EnclaveCommand {
    /// Build the Quartz app's enclave
    Build(EnclaveBuildArgs),
    /// Run the Quartz app's enclave
    Start(EnclaveStartArgs),
}

#[derive(Debug, Parser, Clone, Serialize, Deserialize)]
pub struct InitArgs {
    /// The name of your Quartz app directory, defaults to quartz_app
    #[arg(default_value = "quartz_app")]
    pub name: PathBuf,
}

#[derive(Debug, Parser, Clone, Serialize, Deserialize)]
pub struct HandshakeArgs {
    /// Path to create & init a Quartz app, defaults to current path if unspecified
    #[arg(short, long, value_parser = wasmaddr_to_id)]
    pub contract: AccountId,

    /// Fetch latest trusted hash and height from the chain instead of existing configuration
    #[arg(long)]
    pub use_latest_trusted: bool,

    /// Name or address of private key with which to sign
    #[arg(long)]
    #[serde(skip_serializing_if = "Option::is_none")]
    pub tx_sender: Option<String>,

    /// The network chain ID
    #[arg(long)]
    #[serde(skip_serializing_if = "Option::is_none")]
    pub chain_id: Option<ChainId>,

    /// <host>:<port> to tendermint rpc interface for this chain
    #[arg(long)]
    #[serde(skip_serializing_if = "Option::is_none")]
    pub node_url: Option<String>,

    /// RPC interface for the Quartz enclave
    #[arg(long)]
    #[serde(skip_serializing_if = "Option::is_none")]
    pub enclave_rpc_addr: Option<String>,

    /// Port enclave is listening on
    #[arg(long)]
    #[serde(skip_serializing_if = "::std::option::Option::is_none")]
    pub enclave_rpc_port: Option<u16>,
}

#[derive(Debug, Parser, Clone, Serialize, Deserialize)]
pub struct ContractBuildArgs {
    /// Path to Cargo manifest file for CosmWasm contract package
    #[arg(long)]
    pub contract_manifest: PathBuf,
}

#[derive(Debug, Parser, Clone, Serialize, Deserialize)]
pub struct ContractDeployArgs {
    /// Json-formatted cosmwasm contract initialization message
    #[arg(long, default_value = "{}")]
    pub init_msg: String,

    /// <host>:<port> to tendermint rpc interface for this chain
    #[arg(long)]
    #[serde(skip_serializing_if = "Option::is_none")]
    pub node_url: Option<String>,

    /// Name or address of private key with which to sign
    #[arg(long)]
    #[serde(skip_serializing_if = "Option::is_none")]
    pub tx_sender: Option<String>,

    /// The network chain ID
    #[arg(long)]
    #[serde(skip_serializing_if = "Option::is_none")]
    pub chain_id: Option<ChainId>,

    /// A human-readable name for this contract in lists
    #[arg(long, default_value = "Quartz App Contract")]
    pub label: String,

    /// Path to Cargo manifest file for CosmWasm contract package
    #[arg(long)]
    pub contract_manifest: PathBuf,
}

#[derive(Debug, Parser, Clone, Serialize, Deserialize)]
pub struct EnclaveBuildArgs {
    /// Whether to target release or dev
    #[arg(long)]
    #[serde(skip_serializing_if = "is_false")]
    pub release: bool,
}

#[derive(Debug, Parser, Clone, Serialize, Deserialize)]
pub struct EnclaveStartArgs {
    /// The network chain ID
    #[arg(long)]
    #[serde(skip_serializing_if = "Option::is_none")]
    pub chain_id: Option<ChainId>,

    /// Fetch latest trusted hash and height from the chain instead of existing configuration
    #[arg(long)]
    pub use_latest_trusted: bool,

<<<<<<< HEAD
    /// FMSPC (Family-Model-Stepping-Platform-Custom SKU); required if `MOCK_SGX` is not set
    #[arg(long)]
    #[serde(skip_serializing_if = "Option::is_none")]
    pub fmspc: Option<Fmspc>,
=======
    /// Whether to target release or dev
    #[arg(long)]
    #[serde(skip_serializing_if = "is_false")]
    pub release: bool,
}

#[derive(Debug, Parser, Clone, Serialize, Deserialize)]
pub struct DevArgs {
    /// Automatically deploy and instantiate new cosmwasm contract instance upon changes to source
    #[arg(long)]
    pub watch: bool,

    /// Fetch latest trusted hash and height from the chain instead of existing configuration
    #[arg(long)]
    pub use_latest_trusted: bool,

    #[command(flatten)]
    pub contract_deploy: ContractDeployArgs,

    #[command(flatten)]
    pub enclave_build: EnclaveBuildArgs,
>>>>>>> 1a2ab7d0
}

pub trait ToFigment {
    fn to_figment(&self) -> Figment;
}

impl ToFigment for Command {
    fn to_figment(&self) -> Figment {
        match self {
            Command::Init(args) => Figment::from(Serialized::defaults(args)),
            Command::Handshake(args) => Figment::from(Serialized::defaults(args)),
            Command::Contract { contract_command } => match contract_command {
                ContractCommand::Build(args) => Figment::from(Serialized::defaults(args)),
                ContractCommand::Deploy(args) => Figment::from(Serialized::defaults(args)),
            },
            Command::Enclave { enclave_command } => match enclave_command {
                EnclaveCommand::Build(args) => Figment::from(Serialized::defaults(args)),
                EnclaveCommand::Start(args) => Figment::from(Serialized::defaults(args)),
            },
            Command::Dev(args) => Figment::from(Serialized::defaults(args))
                .merge(Serialized::defaults(&args.contract_deploy))
                .merge(Serialized::defaults(&args.enclave_build)),
        }
    }
}<|MERGE_RESOLUTION|>--- conflicted
+++ resolved
@@ -74,6 +74,7 @@
         #[command(subcommand)]
         enclave_command: EnclaveCommand,
     },
+
     /// Build, deploy, perform handshake, and run quartz app while listening for changes
     Dev(DevArgs),
 }
@@ -191,12 +192,11 @@
     #[arg(long)]
     pub use_latest_trusted: bool,
 
-<<<<<<< HEAD
     /// FMSPC (Family-Model-Stepping-Platform-Custom SKU); required if `MOCK_SGX` is not set
     #[arg(long)]
     #[serde(skip_serializing_if = "Option::is_none")]
     pub fmspc: Option<Fmspc>,
-=======
+
     /// Whether to target release or dev
     #[arg(long)]
     #[serde(skip_serializing_if = "is_false")]
@@ -218,7 +218,6 @@
 
     #[command(flatten)]
     pub enclave_build: EnclaveBuildArgs,
->>>>>>> 1a2ab7d0
 }
 
 pub trait ToFigment {
