--- conflicted
+++ resolved
@@ -1,7 +1,4 @@
-<<<<<<< HEAD
-=======
 use std::{env, path::PathBuf};
->>>>>>> bbd68d7b
 
 use clap::{Parser, Subcommand};
 use cosmrs::{tendermint::chain::Id as ChainId, AccountId};
@@ -47,17 +44,12 @@
 pub enum Command {
     /// Create an empty Quartz app from a template
     Init {
-<<<<<<< HEAD
-        /// the name of your quartz app directory, defaults to quartz_app
+        /// the name of your Quartz app directory, defaults to quartz_app
         #[clap(long, default_value = "quartz_app")]
         name: String,
-=======
-        /// path to create & init a Quartz app, defaults to current path if unspecified
-        #[clap(long)]
-        path: Option<PathBuf>,
     },
     Handshake {
-        /// path to create & init a quartz app, defaults to current path if unspecified
+        /// path to create & init a Quartz app, defaults to current path if unspecified
         #[arg(short, long, value_parser = wasmaddr_to_id)]
         contract: AccountId,
         /// Port enclave is listening on
@@ -72,10 +64,10 @@
         /// <host>:<port> to tendermint rpc interface for this chain
         #[clap(long, default_value_t = default_node_url())]
         node_url: String,
-        /// RPC interface for the quartz enclave
+        /// RPC interface for the Quartz enclave
         #[clap(long, default_value_t = default_rpc_addr())]
         enclave_rpc_addr: String,
-        /// Path to quartz app directory
+        /// Path to Quartz app directory
         /// Defaults to current working dir
         #[clap(long)]
         app_dir: Option<PathBuf>,
@@ -97,7 +89,6 @@
     Build {
         #[clap(long)]
         path: Option<PathBuf>,
->>>>>>> bbd68d7b
     },
     Deploy {
         /// Json-formatted cosmwasm contract initialization message
