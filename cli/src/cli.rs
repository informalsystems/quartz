use std::path::PathBuf;

use clap::{Parser, Subcommand};
use cosmrs::{tendermint::chain::Id as ChainId, AccountId};
use figment::{providers::Serialized, Figment};
use serde::{Deserialize, Serialize};
use tracing::metadata::LevelFilter;

use crate::handler::utils::helpers::wasmaddr_to_id;

#[derive(clap::Args, Debug, Clone, Serialize)]
pub struct Verbosity {
    /// Increase verbosity, can be repeated up to 2 times
    #[arg(long, short, action = clap::ArgAction::Count)]
    pub verbose: u8,
}

impl Verbosity {
    pub fn to_level_filter(&self) -> LevelFilter {
        match self.verbose {
            0 => LevelFilter::INFO,
            1 => LevelFilter::DEBUG,
            _ => LevelFilter::TRACE,
        }
    }
}

#[derive(Debug, Parser, Serialize)]
#[command(version, long_about = None)]
pub struct Cli {
    /// Increase log verbosity
    #[command(flatten)]
    pub verbose: Verbosity,

    /// Enable mock SGX mode for testing purposes.
    /// This flag disables the use of an Intel SGX processor and allows the system to run without remote attestations.
    #[arg(long)]
    #[serde(skip_serializing_if = "is_false")]
    pub mock_sgx: bool,

    /// Path to Quartz app directory
    /// Defaults to current working dir
    /// For quartz init, root serves as the parent directory of the directory in which the quartz app is generated
    #[arg(long)]
    #[serde(skip_serializing_if = "Option::is_none")]
    pub app_dir: Option<PathBuf>,

    /// Main command
    #[command(subcommand)]
    pub command: Command,
}

fn is_false(b: &bool) -> bool {
    !(*b)
}

#[derive(Debug, Subcommand, Serialize, Clone)]
pub enum Command {
    /// Create an empty Quartz app from a template
    Init(InitArgs),

    /// Perform handshake
    Handshake(HandshakeArgs),

    /// Subcommands for handling the Quartz app contract
    Contract {
        #[command(subcommand)]
        contract_command: ContractCommand,
    },

    /// Subcommands for handling the Quartz app enclave
    Enclave {
        #[command(subcommand)]
        enclave_command: EnclaveCommand,
    },
    /// Build, deploy, perform handshake, and run quartz app while listening for changes
    Dev(DevArgs),
}

#[derive(Debug, Clone, Subcommand, Serialize)]
pub enum ContractCommand {
    Build(ContractBuildArgs),
    Deploy(ContractDeployArgs),
}

#[derive(Debug, Clone, Subcommand, Serialize)]
pub enum EnclaveCommand {
    /// Build the Quartz app's enclave
    Build(EnclaveBuildArgs),
    /// Run the Quartz app's enclave
    Start(EnclaveStartArgs),
}

#[derive(Debug, Parser, Clone, Serialize, Deserialize)]
pub struct InitArgs {
    /// The name of your Quartz app directory, defaults to quartz_app
    #[arg(default_value = "quartz_app")]
    pub name: PathBuf,
}

#[derive(Debug, Parser, Clone, Serialize, Deserialize)]
pub struct HandshakeArgs {
    /// Path to create & init a Quartz app, defaults to current path if unspecified
    #[arg(short, long, value_parser = wasmaddr_to_id)]
    pub contract: AccountId,

    /// Fetch latest trusted hash and height from the chain instead of existing configuration
    #[arg(long)]
<<<<<<< HEAD
    pub use_unsafe_trusted: bool,
=======
    pub unsafe_trust_latest: bool,
>>>>>>> 43a1a49c

    /// Name or address of private key with which to sign
    #[arg(long)]
    #[serde(skip_serializing_if = "Option::is_none")]
    pub tx_sender: Option<String>,

    /// The network chain ID
    #[arg(long)]
    #[serde(skip_serializing_if = "Option::is_none")]
    pub chain_id: Option<ChainId>,

    /// <host>:<port> to tendermint rpc interface for this chain
    #[arg(long)]
    #[serde(skip_serializing_if = "Option::is_none")]
    pub node_url: Option<String>,

    /// RPC interface for the Quartz enclave
    #[arg(long)]
    #[serde(skip_serializing_if = "Option::is_none")]
    pub enclave_rpc_addr: Option<String>,

    /// Port enclave is listening on
    #[arg(long)]
    #[serde(skip_serializing_if = "::std::option::Option::is_none")]
    pub enclave_rpc_port: Option<u16>,
}

#[derive(Debug, Parser, Clone, Serialize, Deserialize)]
pub struct ContractBuildArgs {
    /// Path to Cargo manifest file for CosmWasm contract package
    #[arg(long)]
    pub contract_manifest: PathBuf,
}

#[derive(Debug, Parser, Clone, Serialize, Deserialize)]
pub struct ContractDeployArgs {
    /// Json-formatted cosmwasm contract initialization message
    #[arg(long, default_value = "{}")]
    pub init_msg: String,

    /// <host>:<port> to tendermint rpc interface for this chain
    #[arg(long)]
    #[serde(skip_serializing_if = "Option::is_none")]
    pub node_url: Option<String>,

    /// Name or address of private key with which to sign
    #[arg(long)]
    #[serde(skip_serializing_if = "Option::is_none")]
    pub tx_sender: Option<String>,

    /// The network chain ID
    #[arg(long)]
    #[serde(skip_serializing_if = "Option::is_none")]
    pub chain_id: Option<ChainId>,

    /// A human-readable name for this contract in lists
    #[arg(long, default_value = "Quartz App Contract")]
    pub label: String,

    /// Path to Cargo manifest file for CosmWasm contract package
    #[arg(long)]
    pub contract_manifest: PathBuf,
}

#[derive(Debug, Parser, Clone, Serialize, Deserialize)]
pub struct EnclaveBuildArgs {
    /// Whether to target release or dev
    #[arg(long)]
    #[serde(skip_serializing_if = "is_false")]
    pub release: bool,
}

#[derive(Debug, Parser, Clone, Serialize, Deserialize)]
pub struct EnclaveStartArgs {
    /// The network chain ID
    #[arg(long)]
    #[serde(skip_serializing_if = "Option::is_none")]
    pub chain_id: Option<ChainId>,

    /// Fetch latest trusted hash and height from the chain instead of existing configuration
    #[arg(long)]
<<<<<<< HEAD
    pub use_unsafe_trusted: bool,
=======
    pub unsafe_trust_latest: bool,
>>>>>>> 43a1a49c

    /// Whether to target release or dev
    #[arg(long)]
    #[serde(skip_serializing_if = "is_false")]
    pub release: bool,
}

#[derive(Debug, Parser, Clone, Serialize, Deserialize)]
pub struct DevArgs {
    /// Automatically deploy and instantiate new cosmwasm contract instance upon changes to source
    #[arg(long)]
    pub watch: bool,

    /// Fetch latest trusted hash and height from the chain instead of existing configuration
    #[arg(long)]
<<<<<<< HEAD
    pub use_unsafe_trusted: bool,
=======
    pub unsafe_trust_latest: bool,
>>>>>>> 43a1a49c

    #[command(flatten)]
    pub contract_deploy: ContractDeployArgs,

    #[command(flatten)]
    pub enclave_build: EnclaveBuildArgs,
}

pub trait ToFigment {
    fn to_figment(&self) -> Figment;
}

impl ToFigment for Command {
    fn to_figment(&self) -> Figment {
        match self {
            Command::Init(args) => Figment::from(Serialized::defaults(args)),
            Command::Handshake(args) => Figment::from(Serialized::defaults(args)),
            Command::Contract { contract_command } => match contract_command {
                ContractCommand::Build(args) => Figment::from(Serialized::defaults(args)),
                ContractCommand::Deploy(args) => Figment::from(Serialized::defaults(args)),
            },
            Command::Enclave { enclave_command } => match enclave_command {
                EnclaveCommand::Build(args) => Figment::from(Serialized::defaults(args)),
                EnclaveCommand::Start(args) => Figment::from(Serialized::defaults(args)),
            },
            Command::Dev(args) => Figment::from(Serialized::defaults(args))
                .merge(Serialized::defaults(&args.contract_deploy))
                .merge(Serialized::defaults(&args.enclave_build)),
        }
    }
}<|MERGE_RESOLUTION|>--- conflicted
+++ resolved
@@ -106,11 +106,7 @@
 
     /// Fetch latest trusted hash and height from the chain instead of existing configuration
     #[arg(long)]
-<<<<<<< HEAD
-    pub use_unsafe_trusted: bool,
-=======
     pub unsafe_trust_latest: bool,
->>>>>>> 43a1a49c
 
     /// Name or address of private key with which to sign
     #[arg(long)]
@@ -192,11 +188,7 @@
 
     /// Fetch latest trusted hash and height from the chain instead of existing configuration
     #[arg(long)]
-<<<<<<< HEAD
-    pub use_unsafe_trusted: bool,
-=======
     pub unsafe_trust_latest: bool,
->>>>>>> 43a1a49c
 
     /// Whether to target release or dev
     #[arg(long)]
@@ -212,11 +204,7 @@
 
     /// Fetch latest trusted hash and height from the chain instead of existing configuration
     #[arg(long)]
-<<<<<<< HEAD
-    pub use_unsafe_trusted: bool,
-=======
     pub unsafe_trust_latest: bool,
->>>>>>> 43a1a49c
 
     #[command(flatten)]
     pub contract_deploy: ContractDeployArgs,
