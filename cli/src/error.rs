use displaydoc::Display;
use thiserror::Error;

#[derive(Debug, Display, Error)]
pub enum Error {
    /// Specified path `{0}` is not a directory
    PathNotDir(String),
<<<<<<< HEAD
    /// unspecified error: {0}
=======
    /// Specified file `{0}` does not exist
    PathNotFile(String),
    /// {0}
>>>>>>> bbd68d7b
    GenericErr(String),
}<|MERGE_RESOLUTION|>--- conflicted
+++ resolved
@@ -5,12 +5,8 @@
 pub enum Error {
     /// Specified path `{0}` is not a directory
     PathNotDir(String),
-<<<<<<< HEAD
-    /// unspecified error: {0}
-=======
     /// Specified file `{0}` does not exist
     PathNotFile(String),
-    /// {0}
->>>>>>> bbd68d7b
+    /// unspecified error: {0}
     GenericErr(String),
 }