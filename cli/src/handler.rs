--- conflicted
+++ resolved
@@ -1,10 +1,7 @@
 use crate::{error::Error, request::Request, response::Response, Config};
 
-<<<<<<< HEAD
 pub mod contract_build;
-=======
 pub mod enclave_build;
->>>>>>> 3f1cd0b4
 pub mod init;
 
 pub trait Handler {
@@ -21,11 +18,8 @@
     fn handle(self, config: Config) -> Result<Self::Response, Self::Error> {
         match self {
             Request::Init(request) => request.handle(config),
-<<<<<<< HEAD
             Request::ContractBuild(request) => request.handle(config),
-=======
             Request::EnclaveBuild(request) => request.handle(config),
->>>>>>> 3f1cd0b4
         }
         .map(Into::into)
     }
