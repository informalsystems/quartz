--- conflicted
+++ resolved
@@ -102,196 +102,4 @@
     let trusted_hash: Hash = fs::read_to_string(hash_path.as_path()).await?.parse()?;
 
     Ok((trusted_height, trusted_hash))
-<<<<<<< HEAD
-}
-
-async fn run_docker_command(quote: &[u8]) -> Result<(String, String), Error> {
-    let dir = tempfile::tempdir()?;
-    let ias_api_key: &str = "669244b3e6364b5888289a11d2a1726d";
-    let ra_client_spid: &str = "51CAF5A48B450D624AEFE3286D314894";
-    let quote_file_path = dir.path().join("test.quote");
-    let datareport_file_path = dir.path().join("datareport");
-    let datareportsig_file_path = dir.path().join("datareportsig");
-
-    let mut quote_file = File::create(quote_file_path.clone()).await?;
-    quote_file.write_all(quote).await?;
-
-    let status = Command::new("docker")
-        .arg("run")
-        .arg("--rm")
-        .arg("-it")
-        .arg("-v")
-        .arg("/tmp:/tmp:rw")
-        .arg("gramineproject/gramine:1.7-jammy")
-        .arg(format!(
-            "gramine-sgx-ias-request report -g \"{}\" -k \"{}\" -q \"{}\" -r \"{}\" -s \"{}\" > /dev/null 2>&1",
-            ra_client_spid, ias_api_key, quote_file_path.display().to_string(), datareport_file_path.display().to_string(), datareportsig_file_path.display().to_string()
-        ))
-        .status()
-        .await
-        .map_err(|e| Error::GenericErr(e.to_string()))?;
-
-    if !status.success() {
-        return Err(Error::GenericErr(
-            "Failed to run docker command".to_string(),
-        ));
-    }
-
-    let report = fs::read_to_string(datareport_file_path)
-        .await
-        .map_err(|e| Error::GenericErr(e.to_string()))?;
-
-    let reportsig = fs::read_to_string(datareportsig_file_path)
-        .await
-        .map_err(|e| Error::GenericErr(e.to_string()))?
-        .replace("\r", "");
-
-    Ok((report, reportsig))
-}
-
-// TODO: move wrapping result with "quartz:" struct into here
-pub async fn run_relay_rust<R: DeserializeOwned>(
-    enclave_rpc: String,
-    mock_sgx: bool,
-    relay_msg: RelayMessage,
-) -> Result<R, anyhow::Error> {
-    // Query the gRPC quartz enclave service
-    let mut qc_client = CoreClient::connect(enclave_rpc).await?;
-
-    let attested_msg = match &relay_msg {
-        RelayMessage::Instantiate => &qc_client
-            .instantiate(tonic::Request::new(InstantiateRequest {}))
-            .await?
-            .get_ref()
-            .message
-            .clone(),
-        RelayMessage::SessionCreate => &qc_client
-            .session_create(tonic::Request::new(SessionCreateRequest {}))
-            .await?
-            .get_ref()
-            .message
-            .clone(),
-        RelayMessage::SessionSetPubKey(proof) => &qc_client
-            .session_set_pub_key(SessionSetPubKeyRequest {
-                message: proof.to_string(),
-            })
-            .await?
-            .get_ref()
-            .message
-            .clone(),
-    };
-    let mut attested_msg_json: serde_json::Value = serde_json::from_str(attested_msg)?;
-    let quote = attested_msg_json["quote"].take();
-
-    if mock_sgx {
-        match relay_msg {
-            RelayMessage::Instantiate => {
-                // Construct CoreInstantiate
-                let msg: RawCoreInstantiate = serde_json::from_value(attested_msg_json)?;
-
-                let query_result: R = serde_json::from_value(json!({
-                    "msg": RawCoreInstantiate::from(msg),
-                    "attestation": quote
-                }))?;
-
-                return Ok(query_result);
-            }
-            RelayMessage::SessionCreate => {
-                // Convert RelayMessage to a snake_case string
-                let request_key = relay_msg.to_string();
-
-                let msg: RawSessionCreate = serde_json::from_value(attested_msg_json)?;
-                // Build the nested JSON structures
-                let jsonify = json!({
-                    "quartz": {
-                        request_key: {
-                            "msg": msg,
-                            "attestation": quote
-                        }
-                    }
-                });
-
-                let query_result: R = serde_json::from_value(jsonify)?;
-
-                return Ok(query_result);
-            }
-            RelayMessage::SessionSetPubKey(_) => {
-                // Convert RelayMessage to a snake_case string
-                let request_key = relay_msg.to_string();
-
-                let msg: RawSessionSetPubKey = serde_json::from_value(attested_msg_json)?;
-                // Build the nested JSON structures
-                let jsonify = json!({
-                    "quartz": {
-                        request_key: {
-                            "msg": msg,
-                            "attestation": quote
-                        }
-                    }
-                });
-
-                let query_result: R = serde_json::from_value(jsonify)?;
-
-                return Ok(query_result);
-            }
-        }
-    }
-    // else
-    // docker
-    let quote_str = quote
-        .as_str()
-        .ok_or_else(|| Error::GenericErr("quote is not a string".to_string()))?;
-
-    let quote = decode(quote_str).map_err(|e| Error::GenericErr(e.to_string()))?;
-    let (report, report_sig) = run_docker_command(&quote).await?;
-
-    match relay_msg {
-        RelayMessage::Instantiate => {
-            let msg: RawCoreInstantiate = serde_json::from_value(attested_msg_json)?;
-            let report_json: ReportBody = serde_json::from_str(&report)?;
-            let report_sig = report_sig.replace('\n', "");
-
-            let ias_report = IASReport {
-                report: report_json,
-                report_sig: Binary::from_base64(&report_sig)?,
-            };
-
-            // Nest the report inside another "report" field
-            let jsonify = json!({
-                "msg": msg,
-                "attestation": {
-                    "report": {
-                        "report": json!(ias_report.report),
-                        "reportsig": ias_report.report_sig
-                    }
-                }
-            });
-
-            let query_result: R = serde_json::from_value(jsonify)?;
-
-            return Ok(query_result);
-        }
-        RelayMessage::SessionCreate | RelayMessage::SessionSetPubKey(_) => {
-            // Convert request to snake_case
-            let request_key = relay_msg.to_string();
-
-            // Construct the JSON structure for SessionCreate or SessionSetPubKey
-            let jsonify = json!({
-                "quartz": {
-                    request_key: {
-                        "msg": attested_msg_json,
-                        "attestation": {
-                            "report": report,
-                            "reportsig": report_sig
-                        }
-                    }
-                }
-            });
-
-            let query_result: R = serde_json::from_value(jsonify)?;
-            return Ok(query_result);
-        }
-    }
-=======
->>>>>>> 2a95087c
 }