use quartz_common::proto::{
    core_client::CoreClient, InstantiateRequest, SessionCreateRequest, SessionSetPubKeyRequest,
};
use serde_json::{json, Value as JsonValue};
<<<<<<< HEAD
=======
use tm_prover::config::ProofOutput;
>>>>>>> d536f128

use crate::error::Error;

#[derive(Debug)]
pub enum RelayMessage {
    Instantiate { init_msg: JsonValue },
    SessionCreate,
<<<<<<< HEAD
    SessionSetPubKey { proof: String },
=======
    SessionSetPubKey { proof: ProofOutput },
>>>>>>> d536f128
}

impl RelayMessage {
    pub async fn run_relay(self, enclave_rpc: String) -> Result<JsonValue, Error> {
        // Query the gRPC quartz enclave service
        let mut qc_client = CoreClient::connect(enclave_rpc)
            .await
            .map_err(|e| Error::GenericErr(e.to_string()))?;

        let attested_msg = match self {
            RelayMessage::Instantiate { mut init_msg } => qc_client
                .instantiate(tonic::Request::new(InstantiateRequest {}))
                .await
                .map_err(|e| Error::GenericErr(e.to_string()))
                .map(|res| serde_json::from_str::<JsonValue>(&res.into_inner().message))?
                .map(|msg| {
                    init_msg["quartz"] = msg;
                    init_msg.to_string()
                })?,
            RelayMessage::SessionCreate => qc_client
                .session_create(tonic::Request::new(SessionCreateRequest {}))
                .await
                .map_err(|e| Error::GenericErr(e.to_string()))
                .map(|res| serde_json::from_str::<JsonValue>(&res.into_inner().message))?
                .map(|msg| json!({ "quartz": {"session_create": msg}}).to_string())?,
            RelayMessage::SessionSetPubKey { proof } => qc_client
                .session_set_pub_key(SessionSetPubKeyRequest {
                    message: serde_json::to_string(&proof)?,
                })
                .await
                .map_err(|e| Error::GenericErr(e.to_string()))
                .map(|res| serde_json::from_str::<JsonValue>(&res.into_inner().message))?
                .map(|msg| json!({ "quartz":  {"session_set_pub_key": msg}}).to_string())?,
        };
        serde_json::from_str(&attested_msg).map_err(Into::into)
    }
}<|MERGE_RESOLUTION|>--- conflicted
+++ resolved
@@ -2,10 +2,7 @@
     core_client::CoreClient, InstantiateRequest, SessionCreateRequest, SessionSetPubKeyRequest,
 };
 use serde_json::{json, Value as JsonValue};
-<<<<<<< HEAD
-=======
 use tm_prover::config::ProofOutput;
->>>>>>> d536f128
 
 use crate::error::Error;
 
@@ -13,11 +10,7 @@
 pub enum RelayMessage {
     Instantiate { init_msg: JsonValue },
     SessionCreate,
-<<<<<<< HEAD
-    SessionSetPubKey { proof: String },
-=======
     SessionSetPubKey { proof: ProofOutput },
->>>>>>> d536f128
 }
 
 impl RelayMessage {
