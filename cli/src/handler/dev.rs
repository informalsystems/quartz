--- conflicted
+++ resolved
@@ -211,13 +211,9 @@
     let (shutdown_tx, shutdown_rx) = watch::channel(());
     let enclave_start = EnclaveStartRequest {
         shutdown_rx: Some(shutdown_rx),
-<<<<<<< HEAD
-        use_latest_trusted: args.use_latest_trusted,
+        unsafe_trust_latest: args.unsafe_trust_latest,
         fmspc: args.fmspc.clone(),
         tcbinfo_contract: args.tcbinfo_contract.clone(),
-=======
-        unsafe_trust_latest: args.unsafe_trust_latest,
->>>>>>> 43a1a49c
     };
 
     let config_cpy = config.clone();
