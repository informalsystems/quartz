use std::{path::PathBuf, time::Duration};

use async_trait::async_trait;
use color_eyre::owo_colors::OwoColorize;
// todo get rid of this?
use miette::{IntoDiagnostic, Result};
use quartz_common::proto::core_client::CoreClient;
use tokio::{sync::mpsc, time::sleep};
use tracing::{debug, info};
use watchexec::Watchexec;
use watchexec_signals::Signal;

use crate::{
    error::Error,
    handler::{utils::helpers::wasmaddr_to_id, Handler},
    request::{
        contract_build::ContractBuildRequest, contract_deploy::ContractDeployRequest,
        dev::DevRequest, enclave_build::EnclaveBuildRequest, enclave_start::EnclaveStartRequest,
        handshake::HandshakeRequest,
    },
    response::{dev::DevResponse, Response},
    Config, BANNER,
};

#[async_trait]
impl Handler for DevRequest {
    type Error = Error;
    type Response = Response;

    async fn handle<C: AsRef<Config> + Send>(
        self,
        config: C,
    ) -> Result<Self::Response, Self::Error> {
        let config = config.as_ref();
        info!("\nPeforming Dev");

        let (tx, rx) = mpsc::channel::<DevRebuild>(32);
        let _res = tx.send(DevRebuild::Init).await;

        if self.watch {
            tokio::spawn(watcher(tx, config.build_log_dir()?));
        }

        dev_driver(rx, &self, config.clone()).await?;

        Ok(DevResponse.into())
    }
}

#[derive(Debug, Clone)]
enum DevRebuild {
    Init,
    Enclave,
    Contract,
}

async fn dev_driver(
    mut rx: mpsc::Receiver<DevRebuild>,
    args: &DevRequest,
    config: Config,
) -> Result<(), Error> {
    // State
    let mut first_enclave_message = true;
    let mut first_contract_message = true;
    let mut contract = String::from("");

    // Shutdown enclave upon interruption

    // Drive
    while let Some(dev) = rx.recv().await {
        match dev {
            DevRebuild::Init => {
                clearscreen::clear()?;
                println!("{}", BANNER.yellow().bold());
                info!("{}", "Launching quartz app...".green().bold());

                // Build enclave
                let enclave_build = EnclaveBuildRequest {};
                enclave_build.handle(&config).await?;

                // Build contract
                let contract_build = ContractBuildRequest {
                    contract_manifest: args.contract_manifest.clone(),
                };
                contract_build.handle(&config).await?;

                // Start enclave in background
                spawn_enclave_start(args, &config)?;

                // Deploy new contract and perform handshake
                let res = deploy_and_handshake(None, args, &config).await;

                // Save resulting contract address or shutdown and return error
                match res {
                    Ok(res_contract) => {
                        // Set state
                        contract = res_contract;

                        info!("{}", "Enclave is listening for requests...".green().bold());
                    }
                    Err(e) => {
                        eprintln!("Error launching quartz app");

                        return Err(e);
                    }
                }
            }
            DevRebuild::Enclave => {
                if first_enclave_message {
                    first_enclave_message = false;

                    continue;
                }
                clearscreen::clear()?;
                println!("{}", BANNER.yellow().bold());
                info!("{}", "Rebuilding Enclave...".green().bold());

                info!("Waiting 1 second for the enclave to shut down");
                sleep(Duration::from_secs(1)).await;

                // Start enclave in background
                spawn_enclave_start(args, &config)?;

                // todo: should not unconditionally deploy here
                let res = deploy_and_handshake(Some(&contract), args, &config).await;

                match res {
                    Ok(res_contract) => {
                        // Set state
                        contract = res_contract;

                        info!("{}", "Enclave is listening for requests...".green().bold());
                    }
                    Err(e) => {
                        eprintln!("Error restarting enclave and handshake");

                        return Err(e);
                    }
                }
            }
            DevRebuild::Contract => {
                if first_contract_message {
                    first_contract_message = false;
                    continue;
                }
                clearscreen::clear()?;
                println!("{}", BANNER.yellow().bold());
                info!("{}", "Rebuilding Contract...".green().bold());

                let res = deploy_and_handshake(None, args, &config).await;

                match res {
                    Ok(res_contract) => contract = res_contract,
                    Err(e) => {
                        eprintln!("Error deploying contract and handshake:");

                        return Err(e);
                    }
                }

                info!("{}", "Enclave is listening for requests...".green().bold());
            }
        }
    }

    Ok(())
}

// Spawns enclve start in a separate task which runs in the background
fn spawn_enclave_start(args: &DevRequest, config: &Config) -> Result<(), Error> {
    // In separate process, launch the enclave
    let enclave_start = EnclaveStartRequest {
<<<<<<< HEAD
        use_unsafe_trusted: args.use_unsafe_trusted,
=======
        shutdown_rx: Some(shutdown_rx),
        unsafe_trust_latest: args.unsafe_trust_latest,
>>>>>>> 43a1a49c
    };

    let config_cpy = config.clone();

    tokio::spawn(async move {
        let res = enclave_start.handle(config_cpy).await?;

        Ok::<Response, Error>(res)
    });

    Ok(())
}

// TODO: do not shutdown if cli calls fail, just print
async fn deploy_and_handshake(
    contract: Option<&str>,
    args: &DevRequest,
    config: &Config,
) -> Result<String, Error> {
    info!("Waiting for enclave start to deploy contract and handshake");

    // Wait at most 60 seconds to connect to enclave
    let mut i = 30;
    while CoreClient::connect(format!(
        "{}:{}",
        config.enclave_rpc_addr, config.enclave_rpc_port
    ))
    .await
    .is_err()
    {
        sleep(Duration::from_secs(2)).await;
        i -= 1;

        if i == 0 {
            return Err(Error::GenericErr(
                "Could not connect to enclave".to_string(),
            ));
        }
    }
    // Calls which interact with enclave
    info!("Successfully pinged enclave, enclave is running");

    // Deploy contract IF existing contract wasn't pass into the function
    let contract = if let Some(contract) = contract {
        info!("Contract already deployed, reusing");
        contract.to_string()
    } else {
        info!("Deploying contract");
        // Deploy Contract request
        let contract_deploy = ContractDeployRequest {
            init_msg: args.init_msg.clone(),
            label: args.label.clone(),
            contract_manifest: args.contract_manifest.clone(),
        };
        // Call handler
        let cd_res = contract_deploy.handle(config).await;

        // Return contract address or shutdown enclave & error
        match cd_res {
            Ok(Response::ContractDeploy(res)) => res.contract_addr,
            Err(e) => return Err(e),
            _ => unreachable!("Unexpected response variant"),
        }
    };

    // Run handshake
    info!("Running handshake on contract `{}`", contract);
    let handshake = HandshakeRequest {
        contract: wasmaddr_to_id(&contract).map_err(|_| Error::GenericErr(String::default()))?,
<<<<<<< HEAD
        use_unsafe_trusted: args.use_unsafe_trusted,
=======
        unsafe_trust_latest: args.unsafe_trust_latest,
>>>>>>> 43a1a49c
    };

    let h_res = handshake.handle(config).await;

    match h_res {
        Ok(Response::Handshake(res)) => {
            info!("Handshake complete: {}", res.pub_key);
        }
        Err(e) => {
            return Err(e);
        }
        _ => unreachable!("Unexpected response variant"),
    };

    Ok(contract)
}

async fn watcher(tx: mpsc::Sender<DevRebuild>, log_dir: PathBuf) -> Result<()> {
    let wx = Watchexec::new_async(move |mut action| {
        let tx = tx.clone();

        Box::new(async move {
            if action.signals().any(|sig| sig == Signal::Interrupt) {
                eprintln!("[Quitting...]");
                action.quit();
                return action;
            }

            // Look for updates to filepaths
            if let Some((path, _)) = action.paths().next() {
                debug!("event triggered on path:\n {:?}", path);
                if path
                    .file_name()
                    .expect("events can't trigger on nonexistent files")
                    .eq("enclave")
                {
                    let _res = tx.send(DevRebuild::Enclave).await;
                } else if path
                    .file_name()
                    .expect("events can't trigger on nonexistent files")
                    .eq("contract")
                {
                    let _res = tx.send(DevRebuild::Contract).await;
                }
            }

            action
        })
    })?;

    // Start the engine
    let main = wx.main();

    // Watch all files in quartz app directory
    // TODO: should create_log_dir be called instead? Just enforce building log in all cases?
    wx.config.pathset([log_dir]);

    // Keep running until Watchexec quits
    let _ = main.await.into_diagnostic()?;

    Ok(())
}<|MERGE_RESOLUTION|>--- conflicted
+++ resolved
@@ -170,12 +170,7 @@
 fn spawn_enclave_start(args: &DevRequest, config: &Config) -> Result<(), Error> {
     // In separate process, launch the enclave
     let enclave_start = EnclaveStartRequest {
-<<<<<<< HEAD
-        use_unsafe_trusted: args.use_unsafe_trusted,
-=======
-        shutdown_rx: Some(shutdown_rx),
         unsafe_trust_latest: args.unsafe_trust_latest,
->>>>>>> 43a1a49c
     };
 
     let config_cpy = config.clone();
@@ -245,11 +240,7 @@
     info!("Running handshake on contract `{}`", contract);
     let handshake = HandshakeRequest {
         contract: wasmaddr_to_id(&contract).map_err(|_| Error::GenericErr(String::default()))?,
-<<<<<<< HEAD
-        use_unsafe_trusted: args.use_unsafe_trusted,
-=======
         unsafe_trust_latest: args.unsafe_trust_latest,
->>>>>>> 43a1a49c
     };
 
     let h_res = handshake.handle(config).await;
