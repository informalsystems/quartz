--- conflicted
+++ resolved
@@ -50,33 +50,18 @@
 					Ok(res)
 			});
 
-<<<<<<< HEAD
-			// Calls which interact with enclave
-
-			let contract_deploy = ContractDeployRequest {
-                init_msg: serde_json::Value::from_str("{}").map_err(|e| Error::GenericErr(e.to_string()))?,
-                node_url: self.node_url.clone(),
-                chain_id: "testing".parse().map_err(|_| Error::GenericErr(String::default()))?,
-                sender: "admin".to_string(),
-                label: "".to_string(),
-                wasm_bin_path: "../apps/mtcs/contracts/cw-tee-mtcs/target/wasm32-unknown-unknown/release/cw_tee_mtcs.wasm".parse().map_err(|_| Error::GenericErr(String::default()))?,
-            };
-
-			let cd_res = contract_deploy.handle(Config { mock_sgx: false }).await?;
-=======
 			info!("Waiting for enclave start to deploy contract and handshake");
 			sleep(Duration::from_secs(3)).await;
 			if let Ok(_) = start_rx.await {
 				// Calls which interact with enclave
 				info!("Enclave start message received");
 
-				// Deploy contract
 				let contract_deploy = ContractDeployRequest {
 					init_msg: serde_json::Value::from_str("{}").map_err(|e| Error::GenericErr(e.to_string()))?,
-					node_url: default_node_url(),
+					node_url: self.node_url.clone(),
 					chain_id: "testing".parse().map_err(|_| Error::GenericErr(String::default()))?,
 					sender: "admin".to_string(),
-					label: "llavel".to_string(),
+					label: "".to_string(),
 					wasm_bin_path: "../apps/mtcs/contracts/cw-tee-mtcs/target/wasm32-unknown-unknown/release/cw_tee_mtcs.wasm".parse().map_err(|_| Error::GenericErr(String::default()))?,
 				};
 
@@ -94,7 +79,7 @@
 					port: 11090u16,
 					sender: "admin".to_string(),
 					chain_id: "testing".parse().map_err(|_| Error::GenericErr(String::default()))?,
-					node_url: default_node_url(),
+					node_url: self.node_url,
 					enclave_rpc_addr: default_rpc_addr(),
 					app_dir: self.app_dir.clone(),
 				};
@@ -102,33 +87,12 @@
 				let h_res = handshake.handle(Config { mock_sgx: config.mock_sgx }).await?;
 				
 				info!("Handshake complete\n{:?}", h_res);
->>>>>>> 54b16aa7
 
 				info!("Enclave listening...");
 				return enclave_start_handle.await.map_err(|_| Error::GenericErr(String::default()))?;
 			} else {
-<<<<<<< HEAD
-				return Err(Error::GenericErr("deploy didnt work".to_string()));
-			};
-
-			let handshake = HandshakeRequest {
-                contract: wasmaddr_to_id(&contract).map_err(|_| Error::GenericErr(String::default()))?,
-                port: 11090u16,
-                sender: "admin".to_string(),
-                chain_id: "testing".parse().map_err(|_| Error::GenericErr(String::default()))?,
-                node_url: self.node_url,
-                enclave_rpc_addr: default_rpc_addr(),
-                app_dir: self.app_dir.clone(),
-            };
-
-			let h_res = handshake.handle(Config { mock_sgx: false }).await?;
-
-			println!("complete?");
-	
-=======
 				println!("did not get send signal");
 			}
->>>>>>> 54b16aa7
 			// dispatch_dev(DevRebuild:: Both).await;
 		} else {
 			// Run listening process 
