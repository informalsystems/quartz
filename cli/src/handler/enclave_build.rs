--- conflicted
+++ resolved
@@ -38,11 +38,7 @@
             command.arg("--release");
         }
 
-<<<<<<< HEAD
-        info!("🚧 Building enclave ...");
-=======
         info!("🚧 Running build command ...");
->>>>>>> f0c030a5
         let status = command
             .status()
             .await
