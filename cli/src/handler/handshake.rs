--- conflicted
+++ resolved
@@ -103,19 +103,13 @@
 
     // Execute SessionSetPubKey on enclave
     info!("Running SessionSetPubKey");
-<<<<<<< HEAD
-    let res = RelayMessage::SessionSetPubKey(serde_json::to_string(&proof_output)?)
-        .run_relay(config.enclave_rpc(), config.mock_sgx)
-        .await?;
-    info!("Relay SetPubkey response {:?}", res);
-=======
+  
     let res: serde_json::Value = RelayMessage::SessionSetPubKey {
         proof: proof_output,
     }
     .run_relay(config.enclave_rpc())
     .await?;
 
->>>>>>> b711cac3
     // Submit SessionSetPubKey to contract
     let output: WasmdTxResponse = serde_json::from_str(
         wasmd_client
