--- conflicted
+++ resolved
@@ -17,11 +17,8 @@
     types::{Log, WasmdTxResponse},
 };
 use crate::{
-<<<<<<< HEAD
     cache::{get_cached_codeid, has_changed, save_codeid_to_cache},
-=======
     config::Config,
->>>>>>> 72c77027
     error::Error,
     handler::{utils::types::RelayMessage, Handler},
     request::contract_deploy::ContractDeployRequest,
@@ -68,23 +65,13 @@
     info!("\n🚀 Deploying {} Contract\n", args.label);
     let contract_path = args.wasm_bin_path;
 
-<<<<<<< HEAD
     let code_id = if has_changed(&contract_path).await? {
         let deploy_output: WasmdTxResponse = serde_json::from_str(&wasmd_client.deploy(
-            &args.chain_id,
-            &args.sender,
+            &config.chain_id,
+            &config.tx_sender,
             contract_path.display().to_string(),
         )?)?;
         let res = block_tx_commit(&tmrpc_client, deploy_output.txhash).await?;
-=======
-    // TODO: uncertain about the path -> string conversion
-    let deploy_output: WasmdTxResponse = serde_json::from_str(&wasmd_client.deploy(
-        &config.chain_id,
-        &config.tx_sender,
-        contract_path.display().to_string(),
-    )?)?;
-    let res = block_tx_commit(&tmrpc_client, deploy_output.txhash).await?;
->>>>>>> 72c77027
 
         let log: Vec<Log> = serde_json::from_str(&res.tx_result.log)?;
         let code_id: u64 = log[0].events[1].attributes[1].value.parse()?;
