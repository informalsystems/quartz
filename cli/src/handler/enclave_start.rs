--- conflicted
+++ resolved
@@ -94,11 +94,7 @@
                     handle_child_status(status.map_err(|e| Error::GenericErr(e.to_string()))?)?;
                 }
                 _ = rx.changed() => {
-<<<<<<< HEAD
-                    println!("Shutdown signal received. Terminating enclave...");
-=======
                     info!("Enclave shutdown signal received.");
->>>>>>> f0c030a5
                     let _ = child.kill().await;
                 }
             }
