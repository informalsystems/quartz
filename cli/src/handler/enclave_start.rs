use std::env;

use async_trait::async_trait;
use cycles_sync::wasmd_client::{CliWasmdClient, WasmdClient};
use reqwest::Url;
use tokio::{process::Command, sync::watch};
use tracing::{debug, info};

use crate::{
    config::Config,
    error::Error,
    handler::{utils::helpers::get_hash_height, Handler},
    request::enclave_start::EnclaveStartRequest,
    response::{enclave_start::EnclaveStartResponse, Response},
};

#[async_trait]
impl Handler for EnclaveStartRequest {
    type Error = Error;
    type Response = Response;

<<<<<<< HEAD
    async fn handle(self, config: Config) -> Result<Self::Response, Self::Error> {
        let httpurl = Url::parse(&format!("http://{}", self.node_url)).unwrap();
        let wasmd_client = CliWasmdClient::new(Url::parse(httpurl.as_str()).unwrap());

        let enclave_dir = self.app_dir.join("enclave");
        let (trusted_height, trusted_hash) = wasmd_client
            .trusted_height_hash()
            .map_err(|e| Error::GenericErr(e.to_string()))?;
=======
    async fn handle(self, mut config: Config) -> Result<Self::Response, Self::Error> {
        // Get trusted height and hash
        let (trusted_height, trusted_hash) = get_hash_height(self.use_latest_trusted, &mut config)?;

        let enclave_dir = config.app_dir.join("enclave");
>>>>>>> 72c77027

        if config.mock_sgx {
            let enclave_args: Vec<String> = vec![
                "--chain-id".to_string(),
                config.chain_id.to_string(),
                "--trusted-height".to_string(),
                trusted_height.to_string(),
                "--trusted-hash".to_string(),
                trusted_hash.to_string(),
            ];

            // Run quartz enclave and block
            let _res = run_mock_enclave(
                enclave_dir.join("Cargo.toml").display().to_string(),
                config.mock_sgx,
                enclave_args,
                self.shutdown_rx,
            )
            .await?;
        } else {
            // set cwd to enclave app
            env::set_current_dir(enclave_dir).map_err(|e| Error::GenericErr(e.to_string()))?;
            // gramine private key
            gramine_sgx_gen_private_key().await?;
            // gramine manifest
            gramine_manifest(&trusted_height.to_string(), &trusted_hash.to_string()).await?;
            // gramine sign
            gramine_sgx_sign().await?;
            // Run quartz enclave and block
            gramine_sgx().await?;
        }

        Ok(EnclaveStartResponse.into())
    }
}

async fn run_mock_enclave(
    manifest_path: String,
    mock_sgx: bool,
    enclave_args: Vec<String>,
    shutdown_rx: Option<watch::Receiver<()>>,
) -> Result<(), Error> {
    let mut cargo = Command::new("cargo");
    let command = cargo.args(["run", "--release", "--manifest-path", &manifest_path]);

    if mock_sgx {
        debug!("Running with mock-sgx enabled");
        command.arg("--features=mock-sgx");
    }

    command.arg("--");
    command.args(enclave_args);

    println!("command: {:?}", command);

    info!("🚧 Running enclave ...");
    let mut child = command
        .spawn()
        .map_err(|e| Error::GenericErr(e.to_string()))?;

    match shutdown_rx {
        Some(mut rx) => {
            tokio::select! {
                status = child.wait() => {
                    handle_child_status(status.map_err(|e| Error::GenericErr(e.to_string()))?)?;
                }
                _ = rx.changed() => {
                    println!("Shutdown signal received. Terminating enclave...");
                    let _ = child.kill().await;
                }
            }
        }
        None => {
            // If no shutdown receiver is provided, just wait for the child process
            let status = child
                .wait()
                .await
                .map_err(|e| Error::GenericErr(e.to_string()))?;
            handle_child_status(status)?;
        }
    }

    Ok(())
}

fn handle_child_status(status: std::process::ExitStatus) -> Result<(), Error> {
    if !status.success() {
        return Err(Error::GenericErr(format!(
            "Couldn't build enclave. {:?}",
            status
        )));
    }
    Ok(())
}

async fn gramine_sgx_gen_private_key() -> Result<(), Error> {
    // Launch the gramine-sgx-gen-private-key command
    Command::new("gramine-sgx-gen-private-key")
        .output()
        .await
        .map_err(|e| {
            Error::GenericErr(format!(
                "Failed to execute gramine-sgx-gen-private-key: {}",
                e
            ))
        })?;

    // Continue regardless of error
    // > /dev/null 2>&1 || :  # may fail
    Ok(())
}

async fn gramine_manifest(trusted_height: &str, trusted_hash: &str) -> Result<(), Error> {
    let current_dir = env::current_dir().map_err(|e| Error::GenericErr(e.to_string()))?;

    let host = target_lexicon::HOST;
    let arch_libdir = format!(
        "/lib/{}-{}-{}",
        host.architecture, host.operating_system, host.environment
    );

    let ra_client_spid = "51CAF5A48B450D624AEFE3286D314894";
    let home_dir = dirs::home_dir()
        .ok_or(Error::GenericErr("home dir not set".to_string()))?
        .display()
        .to_string();

    let status = Command::new("gramine-manifest")
        .arg("-Dlog_level=error")
        .arg(format!("-Dhome={}", home_dir))
        .arg(format!("-Darch_libdir={}", arch_libdir))
        .arg("-Dra_type=epid")
        .arg(format!("-Dra_client_spid={}", ra_client_spid))
        .arg("-Dra_client_linkable=1")
        .arg(format!("-Dquartz_dir={}", current_dir.display()))
        .arg(format!("-Dtrusted_height={}", trusted_height))
        .arg(format!("-Dtrusted_hash={}", trusted_hash))
        .arg("quartz.manifest.template")
        .arg("quartz.manifest")
        .status()
        .await
        .map_err(|e| Error::GenericErr(e.to_string()))?;

    if !status.success() {
        return Err(Error::GenericErr(format!(
            "Couldn't run gramine manifest. {:?}",
            status
        )));
    }

    Ok(())
}

async fn gramine_sgx_sign() -> Result<(), Error> {
    let status = Command::new("gramine-sgx-sign")
        .arg("--manifest")
        .arg("quartz.manifest")
        .arg("--output")
        .arg("quartz.manifest.sgx")
        .status()
        .await
        .map_err(|e| Error::GenericErr(e.to_string()))?;

    if !status.success() {
        return Err(Error::GenericErr(format!(
            "gramine-sgx-sign command failed. {:?}",
            status
        )));
    }

    Ok(())
}

async fn gramine_sgx() -> Result<(), Error> {
    let status = Command::new("gramine-sgx")
        .arg("./quartz")
        .status()
        .await
        .map_err(|e| Error::GenericErr(e.to_string()))?;

    if !status.success() {
        return Err(Error::GenericErr(format!(
            "gramine-sgx-sign command failed. {:?}",
            status
        )));
    }

    Ok(())
}<|MERGE_RESOLUTION|>--- conflicted
+++ resolved
@@ -19,22 +19,11 @@
     type Error = Error;
     type Response = Response;
 
-<<<<<<< HEAD
-    async fn handle(self, config: Config) -> Result<Self::Response, Self::Error> {
-        let httpurl = Url::parse(&format!("http://{}", self.node_url)).unwrap();
-        let wasmd_client = CliWasmdClient::new(Url::parse(httpurl.as_str()).unwrap());
-
-        let enclave_dir = self.app_dir.join("enclave");
-        let (trusted_height, trusted_hash) = wasmd_client
-            .trusted_height_hash()
-            .map_err(|e| Error::GenericErr(e.to_string()))?;
-=======
     async fn handle(self, mut config: Config) -> Result<Self::Response, Self::Error> {
         // Get trusted height and hash
         let (trusted_height, trusted_hash) = get_hash_height(self.use_latest_trusted, &mut config)?;
 
         let enclave_dir = config.app_dir.join("enclave");
->>>>>>> 72c77027
 
         if config.mock_sgx {
             let enclave_args: Vec<String> = vec![
