--- conflicted
+++ resolved
@@ -5,14 +5,7 @@
 use color_eyre::owo_colors::OwoColorize;
 use cosmrs::AccountId;
 use quartz_common::enclave::types::Fmspc;
-<<<<<<< HEAD
-use tokio::{
-    process::{Child, Command},
-    sync::watch,
-};
-=======
 use tokio::process::{Child, Command};
->>>>>>> d536f128
 use tracing::{debug, info};
 
 use crate::{
@@ -71,15 +64,12 @@
                 ));
             };
 
-<<<<<<< HEAD
-=======
             let Some(dcap_verifier_contract) = self.dcap_verifier_contract else {
                 return Err(Error::GenericErr(
                     "dcap_verifier_contract is required if MOCK_SGX isn't set".to_string(),
                 ));
             };
 
->>>>>>> d536f128
             let enclave_dir = fs::canonicalize(config.app_dir.join("enclave"))?;
 
             // gramine private key
@@ -94,10 +84,7 @@
                 &enclave_dir,
                 fmspc,
                 tcbinfo_contract,
-<<<<<<< HEAD
-=======
                 dcap_verifier_contract,
->>>>>>> d536f128
             )
             .await?;
 
@@ -193,10 +180,7 @@
     enclave_dir: &Path,
     fmspc: Fmspc,
     tcbinfo_contract: AccountId,
-<<<<<<< HEAD
-=======
     dcap_verifier_contract: AccountId,
->>>>>>> d536f128
 ) -> Result<(), Error> {
     let host = target_lexicon::HOST;
     let arch_libdir = format!(
@@ -222,13 +206,10 @@
         .arg(format!("-Dtrusted_hash={}", trusted_hash))
         .arg(format!("-Dfmspc={}", hex::encode(fmspc)))
         .arg(format!("-Dtcbinfo_contract={}", tcbinfo_contract))
-<<<<<<< HEAD
-=======
         .arg(format!(
             "-Ddcap_verifier_contract={}",
             dcap_verifier_contract
         ))
->>>>>>> d536f128
         .arg("quartz.manifest.template")
         .arg("quartz.manifest")
         .current_dir(enclave_dir)
