--- conflicted
+++ resolved
@@ -1,17 +1,13 @@
 use std::{fs, path::Path};
 
 use async_trait::async_trait;
-<<<<<<< HEAD
-use quartz_common::enclave::types::Fmspc;
-use tokio::process::Command;
-=======
 use cargo_metadata::MetadataCommand;
 use color_eyre::owo_colors::OwoColorize;
+use quartz_common::enclave::types::Fmspc;
 use tokio::{
     process::{Child, Command},
     sync::watch,
 };
->>>>>>> 1a2ab7d0
 use tracing::{debug, info};
 
 use crate::{
@@ -54,41 +50,28 @@
                     .await?;
             handle_process(self.shutdown_rx, enclave_child).await?;
         } else {
-<<<<<<< HEAD
             let Some(fmspc) = self.fmspc else {
                 return Err(Error::GenericErr(
                     "FMSPC is required if MOCK_SGX isn't set".to_string(),
                 ));
             };
 
-            // set cwd to enclave app
-            env::set_current_dir(enclave_dir).map_err(|e| Error::GenericErr(e.to_string()))?;
-=======
             let enclave_dir = fs::canonicalize(config.app_dir.join("enclave"))?;
 
->>>>>>> 1a2ab7d0
             // gramine private key
             gramine_sgx_gen_private_key(&enclave_dir).await?;
 
             // gramine manifest
-<<<<<<< HEAD
-            gramine_manifest(
-                &trusted_height.to_string(),
-                &trusted_hash.to_string(),
-                fmspc,
-            )
-            .await?;
-=======
             let quartz_dir_canon = &enclave_dir.join("..");
             gramine_manifest(
                 &trusted_height.to_string(),
                 &trusted_hash.to_string(),
                 quartz_dir_canon,
                 &enclave_dir,
+                fmspc,
             )
             .await?;
 
->>>>>>> 1a2ab7d0
             // gramine sign
             gramine_sgx_sign(&enclave_dir).await?;
 
@@ -201,16 +184,10 @@
 async fn gramine_manifest(
     trusted_height: &str,
     trusted_hash: &str,
-<<<<<<< HEAD
+    quartz_dir: &Path,
+    enclave_dir: &Path,
     fmspc: Fmspc,
 ) -> Result<(), Error> {
-    let current_dir = env::current_dir().map_err(|e| Error::GenericErr(e.to_string()))?;
-
-=======
-    quartz_dir: &Path,
-    enclave_dir: &Path,
-) -> Result<(), Error> {
->>>>>>> 1a2ab7d0
     let host = target_lexicon::HOST;
     let arch_libdir = format!(
         "/lib/{}-{}-{}",
