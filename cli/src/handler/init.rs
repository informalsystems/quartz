--- conflicted
+++ resolved
@@ -2,14 +2,10 @@
 use tracing::trace;
 
 use crate::{
-<<<<<<< HEAD
-    error::Error, handler::Handler, request::init::InitRequest, response::Response,
-=======
     error::Error,
     handler::Handler,
     request::init::InitRequest,
     response::{init::InitResponse, Response},
->>>>>>> bbd68d7b
     Config,
 };
 
