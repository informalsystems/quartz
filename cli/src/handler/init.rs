--- conflicted
+++ resolved
@@ -1,25 +1,15 @@
-<<<<<<< HEAD
 use std::path::{Path, PathBuf};
 use cargo_generate::{generate, GenerateArgs, TemplatePath, Vcs};
 
-use tracing::trace;
-
-use crate::{
-    cli::Verbosity,
-=======
 use async_trait::async_trait;
 use tracing::trace;
 
 use crate::{
->>>>>>> bbd68d7b
     error::Error,
     handler::Handler,
     request::init::InitRequest,
     response::{init::InitResponse, Response},
-<<<<<<< HEAD
-=======
     Config,
->>>>>>> bbd68d7b
 };
 
 #[async_trait]
@@ -30,7 +20,6 @@
     async fn handle(self, _config: Config) -> Result<Self::Response, Self::Error> {
         trace!("initializing directory structure...");
 
-<<<<<<< HEAD
         if Path::new(&self.name).iter().count() != 1 {
             return Err(Error::GenericErr("App name contains path".to_string()));
         }
@@ -52,8 +41,5 @@
         let result_dir = generate(wasm_pack_args).expect("something went wrong!").display().to_string();
 
         Ok(InitResponse { result_dir }.into())
-=======
-        Ok(InitResponse.into())
->>>>>>> bbd68d7b
     }
 }